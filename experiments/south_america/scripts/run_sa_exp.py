--- conflicted
+++ resolved
@@ -1,6 +1,8 @@
-from sbayes.cli import main
+from sbayes.experiment_setup import Experiment
+from sbayes.load_data import Data
+from sbayes.mcmc_setup import MCMC
 
-<<<<<<< HEAD
+
 if __name__ == '__main__':
 
     # Initialize the experiment
@@ -43,6 +45,3 @@
             # Save samples to file
             mc.log_statistics()
             mc.save_samples(run=run)
-=======
-main(config='experiments/south_america/config_gibbs.json')
->>>>>>> e967d55c
