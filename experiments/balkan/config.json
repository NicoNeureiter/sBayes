{
	"mcmc": {
		"N_STEPS": 6000000,
		"N_SAMPLES": 5000,
		"N_RUNS": 1,
		"P_GROW_CONNECTED": 0.85,
		"PROPOSAL_PRECISION": {
			"weights": 20,
			"universal": 30,
			"contact": 10,
			"inheritance": 10
		},
		"STEPS": {
			"area": 0.1,
			"weights": 0.25,
			"universal": 0.1,
			"contact": 0.3,
			"inheritance": 0.25
		},
		"M_INITIAL": 3,
		"WARM_UP": {
			"N_WARM_UP_STEPS": 100000,
			"N_WARM_UP_CHAINS": 10
		}
	},
	"model": {
		"N_AREAS": "TBD",
		"MIN_M": 3,
		"MAX_M": 30,
		"INHERITANCE": true,
		"PRIOR": {
			"geo": {"type": "uniform"},
			"weights": {"type": "uniform"},
			"universal": {
				"type": "counts",
				"file_type": "counts_file",
				"file": "data/prior_universal/universal_counts.csv",
				"scale_counts": 10
			},
			"inheritance": {
				"type": "counts",
				"file_type": "counts_file",
				"files": {
					"Greek": "data/prior_inheritance/greek_counts.csv",
					"Romance": "data/prior_inheritance/romance_counts.csv",
					"Slavic": "data/prior_inheritance/slavic_counts.csv",
					"Turkish": "data/prior_inheritance/turkish_counts.csv"
				},
				"scale_counts": 10
			},
			"contact": {"type": "uniform"}
		}
	},
	"data": {
		"FEATURES": "data/features/features.csv",
<<<<<<< HEAD
		"PRIOR": {
			"universal": "data/prior_universal/universal_counts.csv",
			"inheritance": {
				"Greek": "data/prior_inheritance/greek_counts.csv",
				"Romance": "data/prior_inheritance/romance_counts.csv",
				"Slavic": "data/prior_inheritance/slavic_counts.csv",
				"Turkish": "data/prior_inheritance/turkish_counts.csv",
				"Albanian": "data/prior_universal/universal_counts.csv"
			}
		}
=======
		"FEATURE_STATES": "data/features/feature_states.csv"
>>>>>>> d89e625e
	}
}<|MERGE_RESOLUTION|>--- conflicted
+++ resolved
@@ -53,19 +53,6 @@
 	},
 	"data": {
 		"FEATURES": "data/features/features.csv",
-<<<<<<< HEAD
-		"PRIOR": {
-			"universal": "data/prior_universal/universal_counts.csv",
-			"inheritance": {
-				"Greek": "data/prior_inheritance/greek_counts.csv",
-				"Romance": "data/prior_inheritance/romance_counts.csv",
-				"Slavic": "data/prior_inheritance/slavic_counts.csv",
-				"Turkish": "data/prior_inheritance/turkish_counts.csv",
-				"Albanian": "data/prior_universal/universal_counts.csv"
-			}
-		}
-=======
 		"FEATURE_STATES": "data/features/feature_states.csv"
->>>>>>> d89e625e
 	}
 }