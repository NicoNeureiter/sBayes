--- conflicted
+++ resolved
@@ -1,18 +1,9 @@
 import math
-<<<<<<< HEAD
-from scipy.special import logsumexp
-from sbayes.sampling.sbayes_sampling import Sample
-=======
 
 import numpy as np
 
-from sbayes.sampling.zone_sampling import ZoneMCMC
 from sbayes.sampling.state import Sample
-from sbayes.simulation import Simulation
-from sbayes.model import Model
-from sbayes.util import normalize
 from sbayes.util import get_best_permutation
->>>>>>> 99346877
 
 
 def compute_dic(lh, burn_in):
@@ -41,41 +32,15 @@
     Returns:
         matched_samples(list): Resulting matching.
     """
-
-<<<<<<< HEAD
     cluster_samples = np.array([np.array(s) for s in samples['sample_clusters']])
-    cluster_samples = np.swapaxes(cluster_samples, 1, 2)
-
-    n_samples, n_sites, n_clusters = cluster_samples.shape
-    s_sum = np.zeros((n_sites, n_clusters))
-
-    # All potential permutations of cluster labels
-    perm = list(permutations(range(n_clusters)))
-    matching_list = []
-    for s in cluster_samples:
-
-        def clustering_agreement(p):
-
-            """In how many sites does the permutation 'p'
-            match the previous sample?
-            """
-
-            return np.sum(s_sum * s[:, p])
-
-        best_match = max(perm, key=clustering_agreement)
-        matching_list.append(list(best_match))
-        s_sum += s[:, best_match]
-=======
-    area_samples = np.array([np.array(s) for s in samples['sample_zones']])
-    n_samples, n_areas, n_sites = area_samples.shape
-    s_sum = np.zeros((n_areas, n_sites))
+    n_samples, n_clusters, n_sites = cluster_samples.shape
+    s_sum = np.zeros((n_clusters, n_sites))
 
     # All potential permutations of cluster labels
     matching_list = []
-    for s in area_samples:
+    for s in cluster_samples:
         permutation = get_best_permutation(s, s_sum)
         s_sum += s[permutation, :]
->>>>>>> 99346877
 
     # Reorder chains according to matching
     reordered_clusters = []
@@ -182,7 +147,6 @@
     ranked_lh = []
     ranked_prior = []
     ranked_posterior = []
-<<<<<<< HEAD
     ranked_cluster_effect = []
 
     print("Ranking clusters ...")
@@ -210,142 +174,4 @@
         ranked_cluster_effect.append(samples['sample_cluster_effect'][s][ranked])
     samples['sample_cluster_effect'] = ranked_cluster_effect
 
-    return samples
-=======
-    ranked_p_areas = []
-
-    print("Ranking areas ...")
-    for s in range(len(samples['sample_zones'])):
-        ranked_areas.append(samples['sample_zones'][s][ranked])
-    samples['sample_zones'] = ranked_areas
-
-    print("Ranking lh areas ...")
-    for s in range(len(samples['sample_lh_single_zones'])):
-        ranked_lh.append([samples['sample_lh_single_zones'][s][r] for r in ranked])
-    samples['sample_lh_single_zones'] = ranked_lh
-
-    print("Ranking prior areas ...")
-    for s in range(len(samples['sample_prior_single_zones'])):
-        ranked_prior.append([samples['sample_prior_single_zones'][s][r] for r in ranked])
-    samples['sample_prior_single_zones'] = ranked_prior
-
-    print("Ranking posterior areas ...")
-    for s in range(len(samples['sample_posterior_single_zones'])):
-        ranked_posterior.append([samples['sample_posterior_single_zones'][s][r] for r in ranked])
-    samples['sample_posterior_single_zones'] = ranked_posterior
-
-    print("Ranking p areas ...")
-    for s in range(len(samples['sample_p_zones'])):
-        ranked_p_areas.append(samples['sample_p_zones'][s][ranked])
-    samples['sample_p_zones'] = ranked_p_areas
-
-    return samples
-
-
-# # deprecated
-# def apply_matching(samples_in, matching):
-#     """iterates through a list of samples and reorders the chains in each sample according to the matching schema
-#         Args:
-#             samples_in (list): samples that need to be reordered
-#             matching (list): matching according to which the samples are ordered
-#         Returns:
-#             list: samples, reordered according to matching
-#         """
-#
-#     # Change data structure to perform the reordering
-#     samples = chains_to_samples(samples_in)
-#     print('After chains_to_samples', samples.shape)
-#     # Reorder chains according to matching
-#     reordered = []
-#     for s in range(len(samples)):
-#
-#         if not len(samples) == len(matching):
-#             raise ValueError("number of samples and number of matches differ")
-#
-#         reordered.append(samples[s][matching[s]])
-#
-#     return samples_to_chains(reordered)
-
-
-def unnest_marginal_lh(samples_in):
-    """Un-nest marginal likelihood samples
-    Args:
-        samples_in: samples to un-nest
-    Returns:
-        list: un-nested samples
-    """
-    # Some un-nesting is necessary
-    samples_out = []
-
-    for s in samples_in:
-        if len(s) == 1:
-
-            samples_out.append(s[0])
-
-        else:
-            raise ValueError("Parallel zones detected! Rerun without parallel zones.")
-
-    return samples_out
-
-
-def eval_ground_truth(
-        simulation: Simulation,
-        model: Model,
-        lh_per_area=True,
-) -> dict:
-
-    results = {}
-
-    # Evaluate the likelihood of the true sample in simulated data
-    # If the model includes inheritance use all weights, if not use only the first two weights (global, zone)
-    if model.inheritance:
-        weights = simulation.weights.copy()
-    else:
-        weights = normalize(simulation.weights[:, :2])
-
-    ground_truth = Sample(zones=simulation.areas,
-                          weights=weights,
-                          p_global=simulation.p_universal[np.newaxis, ...],
-                          p_zones=simulation.p_contact,
-                          p_families=simulation.p_inheritance)
-
-    ground_truth.everything_changed()
-
-    results['true_zones'] = simulation.areas
-    results['true_weights'] = weights
-    results['true_p_global'] = simulation.p_universal[np.newaxis, ...]
-    results['true_p_zones'] = simulation.p_contact
-    results['true_p_families'] = simulation.p_inheritance
-    results['true_ll'] = model.likelihood(ground_truth, caching=False)
-    results['true_prior'] = model.prior(ground_truth)
-    results["true_families"] = simulation.families
-
-    if lh_per_area:
-        ground_truth_log_lh_single_area = []
-        ground_truth_prior_single_area = []
-        ground_truth_posterior_single_area = []
-
-        for z in range(len(simulation.areas)):
-            area = simulation.areas[np.newaxis, z]
-            p_zone = simulation.p_contact[np.newaxis, z]
-
-            # Define Model
-            ground_truth_single_zone = Sample(zones=area, weights=weights,
-                                              p_global=simulation.p_universal[np.newaxis, ...],
-                                              p_zones=p_zone, p_families=simulation.p_inheritance)
-            ground_truth_single_zone.everything_changed()
-
-            # Evaluate Likelihood and Prior
-            lh = model.likelihood(ground_truth_single_zone, caching=False)
-            prior = model.prior(ground_truth_single_zone)
-
-            ground_truth_log_lh_single_area.append(lh)
-            ground_truth_prior_single_area.append(prior)
-            ground_truth_posterior_single_area.append(lh + prior)
-
-            results['true_lh_single_zones'] = ground_truth_log_lh_single_area
-            results['true_prior_single_zones'] = ground_truth_prior_single_area
-            results['true_posterior_single_zones'] = ground_truth_posterior_single_area
-
-    return results
->>>>>>> 99346877
+    return samples