--- conflicted
+++ resolved
@@ -3,16 +3,11 @@
 import csv
 
 import numpy as np
-import pandas as pd
 
 from sbayes.model import normalize_weights
-<<<<<<< HEAD
 from sbayes.util import (compute_delaunay,
                          read_feature_occurrence_from_csv,
-                         tighten_counts)
-=======
-from sbayes.util import (compute_delaunay, read_feature_occurrence_from_csv, read_features_from_csv)
->>>>>>> 5a2267ab
+                         tighten_counts, read_features_from_csv)
 
 EPS = np.finfo(float).eps
 
@@ -40,7 +35,7 @@
             if columns:
                 for i, value in enumerate(row):
                     if len(value) < 1:
-                        columns[i].append(0)
+                        columns[i].append(str(0))
                     else:
                         columns[i].append(value)
             else:
@@ -257,15 +252,7 @@
         applicable = np.unique(features.transpose()[f])
         state_names.append(applicable.tolist())
 
-<<<<<<< HEAD
-    # Return per category
-    cats = np.unique(features)
-    features_cat = np.zeros((n_sites, n_features, len(cats)), dtype=int)
-    for cat in cats:
-        features_cat[:, :, cat] = np.where(features == cat, 1, 0)
-=======
     applicable_states = p_universal > 0.0
->>>>>>> 5a2267ab
 
     feature_names = {'external': ['f' + str(f+1) for f in range(features_states.shape[1])],
                      'internal': [f for f in range(features_states.shape[1])]}
