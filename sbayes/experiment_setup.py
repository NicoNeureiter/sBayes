#!/usr/bin/env python3
# -*- coding: utf-8 -*-

""" Setup of the Experiment"""
import json
import logging
import os
import warnings
from pathlib import Path
from typing import Optional

from sbayes.util import set_experiment_name
from sbayes import config

try:
    import importlib.resources as pkg_resources     # PYTHON >= 3.7
except ImportError:
    import importlib_resources as pkg_resources     # PYTHON < 3.7

REQUIRED = '<REQUIRED>'
DEFAULT_CONFIG = json.loads(pkg_resources.read_text(config, 'default_config.json'))


class Experiment:

    """sBayes experiment class. Takes care of loading and verifying the config file,
    handling paths, setting up logging...

    Attributes:
        experiment_name (str): The name of the experiment run (= name of results folder)
        config_file (Path): The path to the config_file.
        config (dict): The config parsed into a python dictionary.
        base_directory (Path): The directory containing the config file.
        path_results (Path): The path to the results folder.
        logger (logging.Logger): The logger used throughout the run of the experiment.

    """

    def __init__(self,
                 experiment_name: str = "default",
                 config_file: Optional[Path] = None,
                 custom_settings: Optional[dict] = None,
                 log: bool = True):

        # Naming and shaming
        if experiment_name is None:
            self.experiment_name = set_experiment_name()
        else:
            self.experiment_name = experiment_name

        self.config_file = None
        self.config = {}
        self.base_directory = None
        self.path_results = None

        if config_file is not None:
            self.load_config(config_file, custom_settings=custom_settings)

        self.logger = self.init_logger()
        if log:
            self.log_experiment()

    def load_config(self,
                    config_file: Path,
                    custom_settings: Optional[dict] = None):

        # Get parameters from config_file
        self.base_directory, self.config_file = decompose_config_path(config_file)

        # Read the user specified config file
        with open(self.config_file, 'r') as f:
            self.config = json.load(f)

<<<<<<< HEAD
        # Load defaults
=======
>>>>>>> 87ce52ad
        set_defaults(self.config, DEFAULT_CONFIG)

        if custom_settings is not None:
            update_recursive(self.config, custom_settings)

        # Verify config
        self.verify_config()

        # Set results path

        self.path_results = '{path}/{experiment}/'.format(
            path=self.config['results']['path'],
            experiment=self.experiment_name
        )

        # Compile relative paths, to be relative to config file
        self.path_results = fix_relative_path(self.path_results, self.base_directory)

        if not os.path.exists(self.path_results):
            os.makedirs(self.path_results)

        self.add_logger_file(self.path_results)

    def is_simulation(self):
        return 'simulation' in self.config

    def verify_priors(self, priors_cfg: dict):

        # Define which priors are required
        required_priors = ['objects_per_cluster', 'geo', 'weights', "areal_effect", "confounding_effects"]

        # Check presence and validity of each required prior
        for key in required_priors:
            if key not in priors_cfg:
                NameError(f"Prior \'{key}\' is not defined in {self.config_file}.")

            prior = priors_cfg[key]

            # Cluster size
            if key == "objects_per_cluster":
                if 'type' not in prior:
                    raise NameError(f"`type` for prior \'{key}\' is not defined in {self.config_file}.")

            # Geo
            if key == "geo":
                if 'type' not in prior:
                    raise NameError(f"`type` for prior \'{key}\' is not defined in {self.config_file}.")

                if prior['type'] == "gaussian":
                    if 'covariance' not in prior:
                        raise NameError(
                            f"`covariance` for gaussian geo prior is not defined in {self.config_file}.")

                if prior['type'] == "cost_based":
                    if 'rate' not in prior:
                        raise NameError(
                            f"`rate` for cost based geo prior is not defined in {self.config_file}.")
                    if 'linkage' not in prior:
                        prior['linkage'] = "mst"
                    if 'costs' not in prior:
                        prior['costs'] = "from_data"
                    if prior['costs'] != "from_data":
<<<<<<< HEAD
                        prior['costs'] = self.fix_relative_path(prior['costs'])
=======
                        prior['costs'] = fix_relative_path(prior['file'])
>>>>>>> 87ce52ad

            # Weights
            if key == "weights":
                if 'type' not in prior:
                    raise NameError(f"`type` for prior \'{key}\' is not defined in {self.config_file}.")

            # Areal effects
            if key == "areal_effect":
                if 'type' not in prior:
                    raise NameError(f"`type` for prior \'{key}\' is not defined in {self.config_file}.")

            # Confounding effects
            if key == "confounding_effects":
                for k, v in self.config['model']['confounding_effects'].items():
                    if k not in self.config['model']['prior']['confounding_effects']:
                        raise NameError(f"Prior for \'{k}\' is not defined in {self.config_file}.")

                    for g in v:
                        if g not in self.config['model']['prior']['confounding_effects'][k]:
                            raise NameError(f"Prior for \'{g}\' is not defined in {self.config_file}.")

                        if 'type' not in self.config['model']['prior']['confounding_effects'][k][g]:
                            raise NameError(f"`type` for prior \'{g}\' is not defined in {self.config_file}.")

    def verify_config(self):
        # Check that all required fields are present
        for key, value, loc in iter_items_recursive(self.config):
            if value == REQUIRED:
                loc_string = ': '.join([f'"{k}"' for k in (loc + (key, REQUIRED))])
                raise NameError(f'The value for a required field is not defined in {self.config_file}:\n\t{loc_string}')\
<<<<<<< HEAD
=======

        # Data
        if 'data' not in self.config:
            raise NameError(f'´data´ are not defined in {self.config_file}')

        # if not self.config['data']['simulated']:
        if not self.config['data']['features']:
            raise NameError("`features` is empty. Provide path to features file (e.g. features.csv)")
        else:
            self.config['data']['features'] = fix_relative_path(self.config['data']['features'], self.base_directory)
>>>>>>> 87ce52ad

        if not self.config['data']['feature_states']:
            raise NameError("`feature_states` is empty. Provide path to feature_states file (e.g. feature_states.csv)")
        else:
<<<<<<< HEAD
            if 'data' not in self.config:
                raise NameError(f'´data´ are not defined in {self.config_file}')

            self.config['data']['features'] = self.fix_relative_path(self.config['data']['features'])
            self.config['data']['feature_states'] = self.fix_relative_path(self.config['data']['feature_states'])
=======
            self.config['data']['feature_states'] = fix_relative_path(self.config['data']['feature_states'],
                                                                      self.base_directory)
>>>>>>> 87ce52ad

        # Model / Priors
        self.verify_priors(self.config['model']['prior'])

        # MCMC
        if 'mcmc' not in self.config:
            NameError(f'´mcmc´ is not defined in {self.config_file}')

        # Tracer does not like unevenly spaced samples
        spacing = self.config['mcmc']['steps'] % self.config['mcmc']['samples']

        if spacing != 0.:
<<<<<<< HEAD
            raise ValueError("Non-consistent spacing between samples. Set ´steps´ to be a multiple of ´samples´. ")

        # Do not use inheritance operators if inheritance is disabled
        if not self.config['model']['inheritance']:
            if self.config['mcmc']['operators'].get('inheritance', 0) != 0:
                logging.info('Operator for inheritance was set to 0, because ´inheritance´ is disabled.')
            self.config['mcmc']['operators']['inheritance'] = 0.0
=======
            raise ValueError("Non-consistent spacing between samples. Set ´steps´ to be a multiple of ´samples´.")
>>>>>>> 87ce52ad

        # Do not use source operators if sampling from source is disabled
        if not self.config['model']['sample_source']:
            if self.config['mcmc']['operators'].get('source', 0) != 0:
                logging.info('Operator for source was set to 0, because ´sample_source´ is disabled.')
            self.config['mcmc']['operators']['source'] = 0.0

        # Re-normalize weights for operators
        weights_sum = sum(self.config['mcmc']['operators'].values())

        for operator, weight in self.config['mcmc']['operators'].items():
            self.config['mcmc']['operators'][operator] = weight / weights_sum

        # Results
        # if 'simulated' not in self.config['data']:
        #     self.config['data']['simulated'] = False

    @staticmethod
    def init_logger():
        logger = logging.Logger('sbayesLogger', level=logging.DEBUG)
        logger.addHandler(logging.StreamHandler())
        return logger

    def add_logger_file(self, path_results):
        log_path = path_results / 'experiment.log'
        self.logger.addHandler(logging.FileHandler(filename=log_path))

    def log_experiment(self):
        self.logger.info("Experiment: %s", self.experiment_name)
        self.logger.info("File location for results: %s", self.path_results)


def decompose_config_path(config_path):
    abs_config_path = Path(config_path).absolute()
    base_directory = abs_config_path.parent
    return base_directory, abs_config_path


def fix_relative_path(path, base_directory):
    """Make sure that the provided path is either absolute or relative to the config file directory.
    Args:
        path (Path or str): The original path (absolute or relative).
        base_directory (str): The base directory
    Returns:
        Path: The fixed path."""

    path = Path(path)
    if path.is_absolute():
        return path
    else:
        return base_directory / path


def set_defaults(cfg: dict, default_cfg: dict):
    """Iterate through a recursive config dictionary and set all fields that are not
    present in cfg to the default values from default_cfg.

    == Usage ===
    >>> set_defaults(cfg={0:0, 1:{1:0}, 2:{2:1}},
    ...              default_cfg={1:{1:1}, 2:{1:1, 2:2}})
    {0: 0, 1: {1: 0}, 2: {2: 1, 1: 1}}
    >>> set_defaults(cfg={0:0, 1:1, 2:2},
    ...              default_cfg={1:{1:1}, 2:{1:1, 2:2}})
    {0: 0, 1: 1, 2: 2}
    """
    for key in default_cfg:
        if key not in cfg:
            # Field ´key´ is not defined in cfg -> use default
            cfg[key] = default_cfg[key]

        else:
            # Field ´key´ is defined in cfg
            # -> update recursively if the field is a dictionary
            if isinstance(default_cfg[key], dict) and isinstance(cfg[key], dict):
                set_defaults(cfg[key], default_cfg[key])

    return cfg


def update_recursive(cfg: dict, new_cfg: dict):
    """Iterate through a recursive config dictionary and update cfg in all fields that are specified in new_cfg.

    == Usage ===
    >>> update_recursive(cfg={0:0, 1:{1:0}, 2:{2:1}},
    ...                  new_cfg={1:{1:1}, 2:{1:1, 2:2}})
    {0: 0, 1: {1: 1}, 2: {2: 2, 1: 1}}
    >>> update_recursive(cfg={0:0, 1:1, 2:2},
    ...                  new_cfg={1:{1:1}, 2:{1:1, 2:2}})
    {0: 0, 1: {1: 1}, 2: {1: 1, 2: 2}}
    """
    for key in new_cfg:
        if (key in cfg) and isinstance(new_cfg[key], dict) and isinstance(cfg[key], dict):
            # Both dictionaries have another layer -> update recursively
            update_recursive(cfg[key], new_cfg[key])
        else:
            cfg[key] = new_cfg[key]

    return cfg


def iter_items_recursive(cfg: dict, loc=tuple()):
    """Recursively iterate through all key-value pairs in ´cfg´ and sub-dictionaries.

    Args:
        cfg (dict): Config dictionary, potentially containing sub-dictionaries.
        loc (tuple): Specifies the sequene of keys that lead to the current sub-dictionary.
    Yields:
        tuple: key-value pairs of the bottom level dictionaries

    == Usage ===
    >>> list(iter_items_recursive({0: 0, 1: {1: 0}, 2: {2: 1, 1: 1}}))
    [(0, 0, ()), (1, 0, (1,)), (2, 1, (2,)), (1, 1, (2,))]
    """
    for key, value in cfg.items():
        if isinstance(value, dict):
            yield from iter_items_recursive(value, loc + (key, ))
        else:
            yield key, value, loc


if __name__ == '__main__':
    import doctest
    doctest.testmod()<|MERGE_RESOLUTION|>--- conflicted
+++ resolved
@@ -5,11 +5,10 @@
 import json
 import logging
 import os
-import warnings
 from pathlib import Path
 from typing import Optional
 
-from sbayes.util import set_experiment_name
+from sbayes.util import set_experiment_name, fix_relative_path
 from sbayes import config
 
 try:
@@ -71,10 +70,8 @@
         with open(self.config_file, 'r') as f:
             self.config = json.load(f)
 
-<<<<<<< HEAD
+
         # Load defaults
-=======
->>>>>>> 87ce52ad
         set_defaults(self.config, DEFAULT_CONFIG)
 
         if custom_settings is not None:
@@ -104,7 +101,7 @@
     def verify_priors(self, priors_cfg: dict):
 
         # Define which priors are required
-        required_priors = ['objects_per_cluster', 'geo', 'weights', "areal_effect", "confounding_effects"]
+        required_priors = ['objects_per_cluster', 'geo', 'weights', "cluster_effect", "confounding_effects"]
 
         # Check presence and validity of each required prior
         for key in required_priors:
@@ -137,19 +134,15 @@
                     if 'costs' not in prior:
                         prior['costs'] = "from_data"
                     if prior['costs'] != "from_data":
-<<<<<<< HEAD
-                        prior['costs'] = self.fix_relative_path(prior['costs'])
-=======
-                        prior['costs'] = fix_relative_path(prior['file'])
->>>>>>> 87ce52ad
+                        prior['costs'] = fix_relative_path(prior['file'], self.base_directory)
 
             # Weights
             if key == "weights":
                 if 'type' not in prior:
                     raise NameError(f"`type` for prior \'{key}\' is not defined in {self.config_file}.")
 
-            # Areal effects
-            if key == "areal_effect":
+            # Cluster effects
+            if key == "cluster_effect":
                 if 'type' not in prior:
                     raise NameError(f"`type` for prior \'{key}\' is not defined in {self.config_file}.")
 
@@ -172,33 +165,19 @@
             if value == REQUIRED:
                 loc_string = ': '.join([f'"{k}"' for k in (loc + (key, REQUIRED))])
                 raise NameError(f'The value for a required field is not defined in {self.config_file}:\n\t{loc_string}')\
-<<<<<<< HEAD
-=======
 
         # Data
         if 'data' not in self.config:
             raise NameError(f'´data´ are not defined in {self.config_file}')
 
-        # if not self.config['data']['simulated']:
         if not self.config['data']['features']:
             raise NameError("`features` is empty. Provide path to features file (e.g. features.csv)")
-        else:
-            self.config['data']['features'] = fix_relative_path(self.config['data']['features'], self.base_directory)
->>>>>>> 87ce52ad
-
         if not self.config['data']['feature_states']:
             raise NameError("`feature_states` is empty. Provide path to feature_states file (e.g. feature_states.csv)")
-        else:
-<<<<<<< HEAD
-            if 'data' not in self.config:
-                raise NameError(f'´data´ are not defined in {self.config_file}')
-
-            self.config['data']['features'] = self.fix_relative_path(self.config['data']['features'])
-            self.config['data']['feature_states'] = self.fix_relative_path(self.config['data']['feature_states'])
-=======
-            self.config['data']['feature_states'] = fix_relative_path(self.config['data']['feature_states'],
-                                                                      self.base_directory)
->>>>>>> 87ce52ad
+
+        self.config['data']['features'] = fix_relative_path(self.config['data']['features'], self.base_directory)
+        self.config['data']['feature_states'] = fix_relative_path(self.config['data']['feature_states'],
+                                                                  self.base_directory)
 
         # Model / Priors
         self.verify_priors(self.config['model']['prior'])
@@ -211,17 +190,7 @@
         spacing = self.config['mcmc']['steps'] % self.config['mcmc']['samples']
 
         if spacing != 0.:
-<<<<<<< HEAD
-            raise ValueError("Non-consistent spacing between samples. Set ´steps´ to be a multiple of ´samples´. ")
-
-        # Do not use inheritance operators if inheritance is disabled
-        if not self.config['model']['inheritance']:
-            if self.config['mcmc']['operators'].get('inheritance', 0) != 0:
-                logging.info('Operator for inheritance was set to 0, because ´inheritance´ is disabled.')
-            self.config['mcmc']['operators']['inheritance'] = 0.0
-=======
             raise ValueError("Non-consistent spacing between samples. Set ´steps´ to be a multiple of ´samples´.")
->>>>>>> 87ce52ad
 
         # Do not use source operators if sampling from source is disabled
         if not self.config['model']['sample_source']:
@@ -235,10 +204,6 @@
         for operator, weight in self.config['mcmc']['operators'].items():
             self.config['mcmc']['operators'][operator] = weight / weights_sum
 
-        # Results
-        # if 'simulated' not in self.config['data']:
-        #     self.config['data']['simulated'] = False
-
     @staticmethod
     def init_logger():
         logger = logging.Logger('sbayesLogger', level=logging.DEBUG)
@@ -258,21 +223,6 @@
     abs_config_path = Path(config_path).absolute()
     base_directory = abs_config_path.parent
     return base_directory, abs_config_path
-
-
-def fix_relative_path(path, base_directory):
-    """Make sure that the provided path is either absolute or relative to the config file directory.
-    Args:
-        path (Path or str): The original path (absolute or relative).
-        base_directory (str): The base directory
-    Returns:
-        Path: The fixed path."""
-
-    path = Path(path)
-    if path.is_absolute():
-        return path
-    else:
-        return base_directory / path
 
 
 def set_defaults(cfg: dict, default_cfg: dict):
