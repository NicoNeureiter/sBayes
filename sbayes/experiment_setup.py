#!/usr/bin/env python3
# -*- coding: utf-8 -*-

""" Setup of the Experiment"""
import json
import logging
import os
import warnings
<<<<<<< HEAD

from pathlib import Path
from typing import Optional
=======
import pycldf
>>>>>>> 9ac3b258

try:
    import importlib.resources as pkg_resources     # PYTHON >= 3.7
except ImportError:
    import importlib_resources as pkg_resources     # PYTHON < 3.7

import typing
from pathlib import Path

from sbayes.util import set_experiment_name
from sbayes import config

REQUIRED = '<REQUIRED>'
DEFAULT_CONFIG = json.loads(pkg_resources.read_text(config, 'default_config.json'))
DEFAULT_CONFIG_SIMULATION = json.loads(pkg_resources.read_text(config, 'default_config_simulation.json'))


class Experiment:

<<<<<<< HEAD
    """sBayes experiment class. Takes care of loading and verifying the config file,
    handling paths, setting up logging...

    Attributes:
        experiment_name (str): The name of the experiment run (= name of results folder)
        config_file (Path): The path to the config_file.
        config (dict): The config parsed into a python dictionary.
        base_directory (Path): The directory containing the config file.
        path_results (Path): The path to the results folder.
        logger (logging.Logger): The logger used throughout the run of the experiment.

    """

    def __init__(self, experiment_name: str = None,
                 config_file: Optional[Path] = None,
                 custom_settings: Optional[dict] = None,
                 log: bool = True):
=======
    def __init__(self, experiment_name="default", config_file: typing.Optional[str] = None, log=False):
        """sBayes experiment class. Takes care of loading and verifying the config file,
        handling paths, setting up logging...
        Attributes:
            experiment_name (str): The name of the experiment run (= name of results folder)
            config_file (Path): The path to the config_file.
            config (dict): The config parsed into a python dictionary.
            base_directory (Path): The directory containing the config file.
            path_results (Path): The path to the results folder.
            logger (logging.Logger): The logger used throughout the run of the experiment."""
>>>>>>> 9ac3b258

        # Naming and shaming
        if experiment_name is None:
            self.experiment_name = set_experiment_name()
        else:
            self.experiment_name = experiment_name

        self.config_file = None
        self.config = {}
        self.base_directory = None
        self.path_results = None

        self.logger = self.init_logger()

        if config_file is not None:
            self.load_config(config_file, custom_settings=custom_settings)

        if log:
            self.log_experiment()

<<<<<<< HEAD
    def load_config(self,
                    config_file: Path,
                    custom_settings: Optional[dict] = None):
=======
    def load_config(self, config_file: str, custom_settings=None):
>>>>>>> 9ac3b258
        # Get parameters from config_file

        self.base_directory, self.config_file = self.decompose_config_path(config_file)

        # Read the user specified config file
        with open(self.config_file, 'r') as f:
            self.config = json.load(f)

        # Load defaults
        set_defaults(self.config, DEFAULT_CONFIG)
        if 'simulation' in self.config:

            self.config['data'].pop('features')
            self.config['data'].pop('feature_states')

            set_defaults(self.config['simulation'], DEFAULT_CONFIG_SIMULATION)

        if custom_settings is not None:
            update_recursive(self.config, custom_settings)

        # Verify config
        self.verify_config()

        # Set results path

        self.path_results = '{path}/{experiment}/'.format(
            path=self.config['results']['path'],
            experiment=self.experiment_name
        )

        # Compile relative paths, to be relative to config file
        self.path_results = self.fix_relative_path(self.path_results)

        if not os.path.exists(self.path_results):
            os.makedirs(self.path_results)

        self.add_logger_file(self.path_results)

    @staticmethod
    def decompose_config_path(config_path):
        abs_config_path = Path(config_path).absolute()
        base_directory = abs_config_path.parent
        return base_directory, abs_config_path

    def fix_relative_path(self, path):
        """Make sure that the provided path is either absolute or relative to
        the config file directory.

        Args:
            path (Path or str): The original path (absolute or relative).

        Returns:
            Path: The fixed path.
         """
        path = Path(path)
        if path.is_absolute():
            return path
        else:
            return self.base_directory / path

    def is_simulation(self):
        return 'simulation' in self.config

    def verify_priors(self, priors_cfg: dict, inheritance: bool):

        # Define which priors are required
        required_priors = ['geo', 'area_size', 'weights', 'universal', 'contact']

        if inheritance:
            required_priors.append('inheritance')
        else:
            if 'inheritance' in priors_cfg:

                warnings.warn("Inheritance is not considered in the model. Prior for inheritance "
                              + f"defined in {self.config_file} will not be used.")
                priors_cfg['inheritance'] = None

        # Check presence and validity of each required prior
        for key in required_priors:
            if key not in priors_cfg:
                NameError(f"Prior \'{key}\' is not defined in {self.config_file}.")

            prior = priors_cfg[key]

            # Universal
            if key == 'universal':
                if 'type' not in prior:
                    raise NameError(f"`type` for prior \'{key}\' is not defined in {self.config_file}.")
                if prior['type'] == "dirichlet":
                    if 'file' not in prior and 'parameters' not in prior:
                        raise NameError(f"provide `file` or `parameters` for \'{key}\' in {self.config_file}.")
                    if 'file' in prior:
                        prior['file'] = self.fix_relative_path(prior['file'])

            # Inheritance
            if key == "inheritance":
                for fam in prior:
                    if 'type' not in prior[fam]:
                        raise NameError(f"`type` for prior \'{key}\' for \'{fam}\' "
                                        f"is not defined in {self.config_file}.")

                    if prior[fam]['type'] == "dirichlet":
                        if 'file' not in prior[fam] and 'parameters' not in prior[fam]:
                            raise NameError(f"provide `file` or `parameters` for \'{key}\' "
                                            f"for \'{fam}\'in {self.config_file}.")
                        if 'file' in prior[fam]:
                            prior[fam]['file'] = self.fix_relative_path(prior[fam]['file'])

            # Contact
            if key == "contact":
                if 'type' not in prior:
                    raise NameError(f"`type` for prior \'{key}\' is not defined in {self.config_file}.")

            # Weights
            if key == "weights":
                if 'type' not in prior:
                    raise NameError(f"`type` for prior \'{key}\' is not defined in {self.config_file}.")

            # Geo
            if key == "geo":
                if 'type' not in prior:
                    raise NameError(f"`type` for prior \'{key}\' is not defined in {self.config_file}.")

                if prior['type'] == "gaussian":
                    if 'covariance' not in prior:
                        raise NameError(f"`covariance` for gaussian geo prior is not defined in {self.config_file}.")

                if prior['type'] == "cost_based":
                    if 'rate' not in prior:
                        raise NameError(f"`rate` for cost based geo prior is not defined in {self.config_file}.")
                    if 'linkage' not in prior:
                        prior['linkage'] = "mst"
                    if 'costs' not in prior:
                        prior['costs'] = "from_data"
                    if prior['costs'] != "from_data":
                        prior['costs'] = self.fix_relative_path(prior['file'])

            # Area Size
            if key == "area_size":
                if 'type' not in prior:
                    raise NameError(f"`type` for prior \'{key}\' is not defined in {self.config_file}.")

    def verify_config(self):
        for k, v in iter_items_recursive(self.config):
            if v == REQUIRED:
                raise NameError(f'´{k}´ is not defined in {self.config_file}')
        # Data
        if 'data' not in self.config:
            raise NameError(f'´data´ are not defined in {self.config_file}')

        self.config['data']['features'] = self.fix_relative_path(self.config['data']['features'])
        self.config['data']['feature_states'] = self.fix_relative_path(self.config['data']['feature_states'])

        if self.is_simulation():
            self.config['simulation']['sites'] = self.fix_relative_path(self.config['simulation']['sites'])
            if type(self.config['simulation']['area']) is list:
                self.config['simulation']['area'] = tuple(self.config['simulation']['area'])

        # Model
        if 'model' not in self.config:
            raise NameError(f'´model´ is not defined in {self.config_file}')

        # Priors
        self.verify_priors(self.config['model']['prior'],
                           inheritance=self.config['model']['inheritance'])

        # MCMC
        if 'mcmc' not in self.config:
            NameError(f'´mcmc´ is not defined in {self.config_file}')

        # Tracer does not like unevenly spaced samples
        spacing = self.config['mcmc']['steps'] % self.config['mcmc']['samples']

        if spacing != 0.:
            raise ValueError("Non-consistent spacing between samples. Set ´steps´ to be a multiple of ´samples´. ")

        # Do not use inheritance operators if inheritance is disabled
        if not self.config['model']['inheritance']:
            if self.config['mcmc']['operators'].get('inheritance', 0) != 0:
                logging.warning('Operator for inheritance was set to 0, because ´inheritance´ is disabled.')
            self.config['mcmc']['operators']['inheritance'] = 0.0

        # Do not use source operators if sampling from source is disabled
        if not self.config['model']['sample_source']:
            if self.config['mcmc']['operators'].get('source', 0) != 0:
                logging.warning('Operator for source was set to 0, because ´sample_source´ is disabled.')
            self.config['mcmc']['operators']['source'] = 0.0

        # Re-normalize weights for operators
        weights_sum = sum(self.config['mcmc']['operators'].values())
        for operator, weight in self.config['mcmc']['operators'].items():
            self.config['mcmc']['operators'][operator] = weight / weights_sum

        # Results
        if 'results' not in self.config:
            self.config['results'] = {}
            self.config['results']['path'] = "results"

        else:
            if 'path' not in self.config['results']:
                self.config['results']['path'] = "results"

            if 'simulated' not in self.config['data']:
                self.config['data']['simulated'] = False

            if not self.config['data']['simulated']:
                if 'cldf_dataset' in self.config['data']:
                    self.config['data']['cldf_dataset'] = pycldf.StructureDataset.from_metadata(
                        self.base_directory / self.config['data']
                    )
                else:
                    if not self.config['data']['features']:
                        raise NameError("features is empty. Provide file paths to features file (e.g. features.csv)")
                    else:
                        self.config['data']['features'] = self.fix_relative_path(self.config['data']['features'])
                    if not self.config['data']['feature_states']:
                        raise NameError("feature_states is empty. Provide file paths to feature_states file (e.g. feature_states.csv)")
                    else:
                        self.config['data']['feature_states'] = self.fix_relative_path(self.config['data']['feature_states'])

    def init_logger(self):
        logger = logging.Logger('sbayesLogger', level=logging.DEBUG)
        logger.addHandler(logging.StreamHandler())
        return logger

    def add_logger_file(self, path_results):
        log_path = path_results / 'experiment.log'
        self.logger.addHandler(logging.FileHandler(filename=log_path))


    def log_experiment(self):
        self.logger.info("Experiment: %s", self.experiment_name)
        self.logger.info("File location for results: %s", self.path_results)


def set_defaults(cfg: dict, default_cfg: dict):
    """Iterate through a recursive config dictionary and set all fields that are not
    present in cfg to the default values from default_cfg.

    == Usage ===
    >>> set_defaults(cfg={0:0, 1:{1:0}, 2:{2:1}},
    ...              default_cfg={1:{1:1}, 2:{1:1, 2:2}})
    {0: 0, 1: {1: 0}, 2: {2: 1, 1: 1}}
    >>> set_defaults(cfg={0:0, 1:1, 2:2},
    ...              default_cfg={1:{1:1}, 2:{1:1, 2:2}})
    {0: 0, 1: 1, 2: 2}
    """
    for key in default_cfg:
        if key not in cfg:
            # Field ´key´ is not defined in cfg -> use default
            cfg[key] = default_cfg[key]

        else:
            # Field ´key´ is defined in cfg
            # -> update recursively if the field is a dictionary
            if isinstance(default_cfg[key], dict) and isinstance(cfg[key], dict):
                set_defaults(cfg[key], default_cfg[key])

    return cfg


def update_recursive(cfg: dict, new_cfg: dict):
    """Iterate through a recursive config dictionary and update cfg in all fields that are specified in new_cfg.

    == Usage ===
    >>> update_recursive(cfg={0:0, 1:{1:0}, 2:{2:1}},
    ...                  new_cfg={1:{1:1}, 2:{1:1, 2:2}})
    {0: 0, 1: {1: 1}, 2: {2: 2, 1: 1}}
    >>> update_recursive(cfg={0:0, 1:1, 2:2},
    ...                  new_cfg={1:{1:1}, 2:{1:1, 2:2}})
    {0: 0, 1: {1: 1}, 2: {1: 1, 2: 2}}
    """
    for key in new_cfg:
        if (key in cfg) and isinstance(new_cfg[key], dict) and isinstance(cfg[key], dict):
            # Both dictionaries have another layer -> update recursively
            update_recursive(cfg[key], new_cfg[key])
        else:
            cfg[key] = new_cfg[key]

    return cfg


def iter_items_recursive(cfg: dict):
    """Recursively iterate through all key-value pairs in ´cfg´ and sub-dictionaries.

    Args:
        cfg (dict): Config dictionary, potentially containing sub-dictionaries.

    Yields:
        tuple: key-value pairs of the bottom level dictionaries

    == Usage ===
    >>> list(iter_items_recursive({0: 0, 1: {1: 0}, 2: {2: 1, 1: 1}}))
    [(0, 0), (1, 0), (2, 1), (1, 1)]
    """
    for key, value in cfg.items():
        if isinstance(value, dict):
            yield from iter_items_recursive(value)
        else:
            yield key, value


if __name__ == '__main__':
    import doctest
    doctest.testmod()<|MERGE_RESOLUTION|>--- conflicted
+++ resolved
@@ -6,25 +6,19 @@
 import logging
 import os
 import warnings
-<<<<<<< HEAD
-
 from pathlib import Path
 from typing import Optional
-=======
+
 import pycldf
->>>>>>> 9ac3b258
+
+from sbayes.util import set_experiment_name
+from sbayes import config
 
 try:
     import importlib.resources as pkg_resources     # PYTHON >= 3.7
 except ImportError:
     import importlib_resources as pkg_resources     # PYTHON < 3.7
 
-import typing
-from pathlib import Path
-
-from sbayes.util import set_experiment_name
-from sbayes import config
-
 REQUIRED = '<REQUIRED>'
 DEFAULT_CONFIG = json.loads(pkg_resources.read_text(config, 'default_config.json'))
 DEFAULT_CONFIG_SIMULATION = json.loads(pkg_resources.read_text(config, 'default_config_simulation.json'))
@@ -32,7 +26,6 @@
 
 class Experiment:
 
-<<<<<<< HEAD
     """sBayes experiment class. Takes care of loading and verifying the config file,
     handling paths, setting up logging...
 
@@ -46,22 +39,11 @@
 
     """
 
-    def __init__(self, experiment_name: str = None,
+    def __init__(self,
+                 experiment_name: str = "default",
                  config_file: Optional[Path] = None,
                  custom_settings: Optional[dict] = None,
                  log: bool = True):
-=======
-    def __init__(self, experiment_name="default", config_file: typing.Optional[str] = None, log=False):
-        """sBayes experiment class. Takes care of loading and verifying the config file,
-        handling paths, setting up logging...
-        Attributes:
-            experiment_name (str): The name of the experiment run (= name of results folder)
-            config_file (Path): The path to the config_file.
-            config (dict): The config parsed into a python dictionary.
-            base_directory (Path): The directory containing the config file.
-            path_results (Path): The path to the results folder.
-            logger (logging.Logger): The logger used throughout the run of the experiment."""
->>>>>>> 9ac3b258
 
         # Naming and shaming
         if experiment_name is None:
@@ -82,15 +64,10 @@
         if log:
             self.log_experiment()
 
-<<<<<<< HEAD
     def load_config(self,
                     config_file: Path,
                     custom_settings: Optional[dict] = None):
-=======
-    def load_config(self, config_file: str, custom_settings=None):
->>>>>>> 9ac3b258
         # Get parameters from config_file
-
         self.base_directory, self.config_file = self.decompose_config_path(config_file)
 
         # Read the user specified config file
