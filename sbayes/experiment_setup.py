#!/usr/bin/env python3
# -*- coding: utf-8 -*-

""" Setup of the Experiment"""
import json
import logging
import os
import warnings

try:
    import importlib.resources as pkg_resources     # PYTHON >= 3.7
except ImportError:
    import importlib_resources as pkg_resources     # PYTHON < 3.7

import typing
from pathlib import Path

from sbayes.util import set_experiment_name
from sbayes import config

REQUIRED = '<REQUIRED>'
DEFAULT_CONFIG = json.loads(pkg_resources.read_text(config, 'default_config.json'))
DEFAULT_CONFIG_SIMULATION = json.loads(pkg_resources.read_text(config, 'default_config_simulation.json'))


class Experiment:
<<<<<<< HEAD
    def __init__(self, experiment_name="default", config_file: typing.Optional[str] = None, log=False):
=======

    """sBayes experiment class. Takes care of loading and verifying the config file,
    handling paths, setting up logging...

    Attributes:
        experiment_name (str): The name of the experiment run (= name of results folder)
        config_file (Path): The path to the config_file.
        config (dict): The config parsed into a python dictionary.
        base_directory (Path): The directory containing the config file.
        path_results (Path): The path to the results folder.
        logger (logging.Logger): The logger used throughout the run of the experiment.

    """

    def __init__(self, experiment_name: str = None,
                 config_file: Path = None, log: bool = True):
>>>>>>> e967d55c

        # Naming and shaming
        if experiment_name is None:
            self.experiment_name = set_experiment_name()
        else:
            self.experiment_name = experiment_name

        self.config_file = None
        self.config = {}
        self.base_directory = None
        self.path_results = None

        self.logger = self.init_logger()

        if config_file is not None:
            self.load_config(config_file)

        if log:
            self.log_experiment()

    def load_config(self, config_file: str, custom_settings=None):
        # Get parameters from config_file

        self.base_directory, self.config_file = self.decompose_config_path(config_file)

        # Read the user specified config file
        with open(self.config_file, 'r') as f:
            self.config = json.load(f)

        # Load defaults
        set_defaults(self.config, DEFAULT_CONFIG)
        if 'simulation' in self.config:
<<<<<<< HEAD
            self.config['data'].pop("features")
            self.config['data'].pop("feature_states")
=======
            self.config['data'].pop('features')
            self.config['data'].pop('feature_states')
>>>>>>> e967d55c
            set_defaults(self.config['simulation'], DEFAULT_CONFIG_SIMULATION)

        if custom_settings is not None:
            update_recursive(self.config, custom_settings)

        # Verify config
        self.verify_config()

        # Set results path

        self.path_results = '{path}/{experiment}/'.format(
            path=self.config['results']['path'],
            experiment=self.experiment_name
        )

        # Compile relative paths, to be relative to config file
        self.path_results = self.fix_relative_path(self.path_results)

        if not os.path.exists(self.path_results):
            os.makedirs(self.path_results)

        self.add_logger_file(self.path_results)

    @staticmethod
    def decompose_config_path(config_path):
        abs_config_path = Path(config_path).absolute()
        base_directory = abs_config_path.parent
        return base_directory, abs_config_path

    def fix_relative_path(self, path):
        """Make sure that the provided path is either absolute or relative to
        the config file directory.

        Args:
            path (Path or str): The original path (absolute or relative).

        Returns:
            Path: The fixed path.
         """
        path = Path(path)
        if path.is_absolute():
            return path
        else:
            return self.base_directory / path

    def is_simulation(self):
        return 'simulation' in self.config

    def verify_priors(self, priors_cfg: dict, inheritance: bool):

        # Define which priors are required
        required_priors = ['geo', 'area_size', 'weights', 'universal', 'contact']

        if inheritance:
            required_priors.append('inheritance')
        else:
            if 'inheritance' in priors_cfg:
<<<<<<< HEAD
                warnings.warn("Inheritance is not considered in the model. A prior for inheritance "
=======
                warnings.warn("Inheritance is not considered in the model. prior for inheritance "
>>>>>>> e967d55c
                              + f"defined in {self.config_file} will not be used.")
                priors_cfg['inheritance'] = None

        # Check presence and validity of each required prior
        for key in required_priors:
            if key not in priors_cfg:
                NameError(f"Prior \'{key}\' is not defined in {self.config_file}.")

            prior = priors_cfg[key]

            # Universal
            if key == 'universal':
                if 'type' not in prior:
                    raise NameError(f"`type` for prior \'{key}\' is not defined in {self.config_file}.")
                if prior['type'] == "dirichlet":
                    if 'file' not in prior and 'parameters' not in prior:
                        raise NameError(f"provide `file` or `parameters` for \'{key}\' in {self.config_file}.")
                    if 'file' in prior:
                        prior['file'] = self.fix_relative_path(prior['file'])

            # Inheritance
            if key == "inheritance":
                for fam in prior:
                    if 'type' not in prior[fam]:
                        raise NameError(f"`type` for prior \'{key}\' for \'{fam}\' "
                                        f"is not defined in {self.config_file}.")

                    if prior[fam]['type'] == "dirichlet":
                        if 'file' not in prior[fam] and 'parameters' not in prior[fam]:
                            raise NameError(f"provide `file` or `parameters` for \'{key}\' "
                                            f"for \'{fam}\'in {self.config_file}.")
                        if 'file' in prior[fam]:
                            prior[fam]['file'] = self.fix_relative_path(prior[fam]['file'])

            # Contact
            if key == "contact":
                if 'type' not in prior:
                    raise NameError(f"`type` for prior \'{key}\' is not defined in {self.config_file}.")

            # Weights
            if key == "weights":
                if 'type' not in prior:
                    raise NameError(f"`type` for prior \'{key}\' is not defined in {self.config_file}.")

            # Geo
            if key == "geo":
                if 'type' not in prior:
                    raise NameError(f"`type` for prior \'{key}\' is not defined in {self.config_file}.")

                if prior['type'] == "gaussian":
                    if 'covariance' not in prior:
                        raise NameError(f"`covariance` for gaussian geo prior is not defined in {self.config_file}.")

                if prior['type'] == "cost_based":
                    if 'rate' not in prior:
                        raise NameError(f"`rate` for cost based geo prior is not defined in {self.config_file}.")
                    if 'linkage' not in prior:
                        prior['linkage'] = "mst"
                    if 'costs' not in prior:
                        prior['costs'] = "from_data"
                    if prior['costs'] != "from_data":
                        prior['costs'] = self.fix_relative_path(prior['file'])

            # Area Size
            if key == "area_size":
                if 'type' not in prior:
                    raise NameError(f"`type` for prior \'{key}\' is not defined in {self.config_file}.")

    def verify_config(self):
        for k, v in iter_items_recursive(self.config):
            if v == REQUIRED:
<<<<<<< HEAD
                raise NameError(f'´{k}´ is not defined in {self.config_file}')
        # Data
        if 'data' not in self.config:
            raise NameError(f'´data´ are not defined in {self.config_file}')

        self.config['data']['features'] = self.fix_relative_path(self.config['data']['features'])
        self.config['data']['feature_states'] = self.fix_relative_path(self.config['data']['feature_states'])

        # TODO: take care of simulation
        # elif type(self.config['data']) == str:
        #     # TODO: type comparison is considered bad form in Python. What to
        #     # use instead?
        #
        #     self.config['data'] = {
        #         'simulated': False,
        #         'cldf_dataset': pycldf.StructureDataset.from_metadata(
        #             self.base_directory / self.config['data']
        #         ),
        #     }
        # if 'simulated' not in self.config['data']:
        #     self.config['data']['simulated'] = False
        # Todo consider cldf
        # if 'cldf_dataset' in self.config['data']:
        #     self.config['data']['cldf_dataset'] = pycldf.StructureDataset.from_metadata(
        #     self.base_directory / self.config['data'])

        # Todo: take care of simulation
        # # SIMULATION
        # if self.is_simulation():
        #     self.config['simulation']['SITES'] = self.fix_relative_path(self.config['simulation']['SITES'])
        #     if type(self.config['simulation']['AREA']) is list:
        #         self.config['simulation']['AREA'] = tuple(self.config['simulation']['AREA'])

        # Model
        if 'model' not in self.config:
            raise NameError(f'´model´ is not defined in {self.config_file}')

        # Priors
        self.verify_priors(self.config['model']['prior'],
                           inheritance=self.config['model']['inheritance'])
=======
                raise NameError(f'{k} is not defined {self.config_file}')

        # Are priors complete and consistent?
        self.verify_priors(self.config['model']['prior'],
                           inheritance=self.config['model']['inheritance'])

        # SIMULATION
        if self.is_simulation():
            self.config['simulation']['sites'] = self.fix_relative_path(self.config['simulation']['sites'])
            if type(self.config['simulation']['area']) is list:
                self.config['simulation']['area'] = tuple(self.config['simulation']['area'])

        if 'NEIGHBOR_DIST' not in self.config['model']:
            self.config['model']['NEIGHBOR_DIST'] = 'euclidean'
>>>>>>> e967d55c

        # MCMC
        if 'mcmc' not in self.config:
<<<<<<< HEAD
            NameError(f'´mcmc´ is not defined in {self.config_file}')

        # Tracer does not like unevenly spaced samples
        spacing = self.config['mcmc']['steps'] % self.config['mcmc']['samples']

        if spacing != 0.:
            raise ValueError("Non-consistent spacing between samples. Set ´steps´ to be a multiple of ´samples´. ")

        # Do not use inheritance operators if inheritance is disabled
        if not self.config['model']['inheritance']:
            if self.config['mcmc']['operators'].get('inheritance', 0) != 0:
                logging.warning('Operator for inheritance was set to 0, because ´inheritance´ is disabled.')
            self.config['mcmc']['operators']['inheritance'] = 0.0

        # Do not use source operators if sampling from source is disabled
        if not self.config['model']['sample_source']:
            if self.config['mcmc']['operators'].get('source', 0) != 0:
                logging.warning('Operator for source was set to 0, because ´sample_source´ is disabled.')
            self.config['mcmc']['operators']['source'] = 0.0

        # Re-normalize weights for operators
        weights_sum = sum(self.config['mcmc']['operators'].values())
        for operator, weight in self.config['mcmc']['operators'].items():
            self.config['mcmc']['operators'][operator] = weight / weights_sum

        # Results
        if 'results' not in self.config:
=======
            raise NameError('Information about the MCMC setup was not found in'
                            + self.config_file + '. Include mcmc as a key.')

        # todo: activate for MC3
        # Number of parallel Markov chains
        # if 'N_CHAINS' not in self.config['mcmc']:
        #     self.config['mcmc']['N_CHAINS'] = 5
        # # Steps between two attempted chain swaps
        # if 'SWAP_PERIOD' not in self.config['mcmc']:
        #     self.config['mcmc']['SWAP_PERIOD'] = 1000
        # # Number of attempted chain swaps
        # if 'N_SWAPS' not in self.config['mcmc']:
        #     self.config['mcmc']['N_SWAPS'] = 3
        if 'MC3' not in self.config['mcmc']:
            self.config['mcmc']['N_CHAINS'] = 1
        else:
            # todo: activate for MC3
            pass

        # Tracer does not like unevenly spaced samples
        spacing = self.config['mcmc']['n_steps'] % self.config['mcmc']['n_samples']

        if spacing != 0.:
            raise ValueError("Non-consistent spacing between samples. Set n_steps to be a multiple of n_samples. ")

        # Do not use inheritance steps if inheritance is disabled
        if not self.config['model']['inheritance']:
            if self.config['mcmc']['steps'].get('inheritance', 0) != 0:
                self.logger.warning('steps for inheritance was set to 0, because ´inheritance´ is disabled.')
            self.config['mcmc']['steps']['inheritance'] = 0.0

        if not self.config['model']['sample_source']:
            if self.config['mcmc']['steps'].get('source', 0) != 0:
                self.logger.warning('steps for source was set to 0, because ´sample_source´ is disabled.')
            self.config['mcmc']['steps']['source'] = 0.0

        # Normalize weights
        weights_sum = sum(self.config['mcmc']['steps'].values())
        for operator, weight in self.config['mcmc']['steps'].items():
            self.config['mcmc']['steps'][operator] = weight / weights_sum

        if 'results' in self.config:
            if 'RESULTS_PATH' not in self.config['results']:
                self.config['results']['RESULTS_PATH'] = "results"
            if 'FILE_INFO' not in self.config['results']:
                self.config['results']['FILE_INFO'] = "n"

        else:
>>>>>>> e967d55c
            self.config['results'] = {}
            self.config['results']['path'] = "results"

        else:
<<<<<<< HEAD
            if 'path' not in self.config['results']:
                self.config['results']['path'] = "results"
=======
            if 'simulated' not in self.config['data']:
                self.config['data']['simulated'] = False

            if not self.config['data']['simulated']:
                if 'cldf_dataset' in self.config['data']:
                    self.config['data']['cldf_dataset'] = pycldf.StructureDataset.from_metadata(
                        self.base_directory / self.config['data']
                    )
                else:
                    if not self.config['data']['features']:
                        raise NameError("features is empty. Provide file paths to features file (e.g. features.csv)")
                    else:
                        self.config['data']['features'] = self.fix_relative_path(self.config['data']['features'])
                    if not self.config['data']['feature_states']:
                        raise NameError("feature_states is empty. Provide file paths to feature_states file (e.g. feature_states.csv)")
                    else:
                        self.config['data']['feature_states'] = self.fix_relative_path(self.config['data']['feature_states'])

    def init_logger(self):
        logger = logging.Logger('sbayesLogger', level=logging.DEBUG)
        logger.addHandler(logging.StreamHandler())
        return logger

    def add_logger_file(self, path_results):
        log_path = path_results / 'experiment.log'
        self.logger.addHandler(logging.FileHandler(filename=log_path))
>>>>>>> e967d55c

    def log_experiment(self):
        self.logger.info("Experiment: %s", self.experiment_name)
        self.logger.info("File location for results: %s", self.path_results)


def set_defaults(cfg: dict, default_cfg: dict):
    """Iterate through a recursive config dictionary and set all fields that are not
    present in cfg to the default values from default_cfg.

    == Usage ===
    >>> set_defaults(cfg={0:0, 1:{1:0}, 2:{2:1}},
    ...              default_cfg={1:{1:1}, 2:{1:1, 2:2}})
    {0: 0, 1: {1: 0}, 2: {2: 1, 1: 1}}
    >>> set_defaults(cfg={0:0, 1:1, 2:2},
    ...              default_cfg={1:{1:1}, 2:{1:1, 2:2}})
    {0: 0, 1: 1, 2: 2}
    """
    for key in default_cfg:
        if key not in cfg:
            # Field ´key´ is not defined in cfg -> use default
            cfg[key] = default_cfg[key]

        else:
            # Field ´key´ is defined in cfg
            # -> update recursively if the field is a dictionary
            if isinstance(default_cfg[key], dict) and isinstance(cfg[key], dict):
                set_defaults(cfg[key], default_cfg[key])

    return cfg


def update_recursive(cfg: dict, new_cfg: dict):
    """Iterate through a recursive config dictionary and update cfg in all fields that are specified in new_cfg.

    == Usage ===
    >>> update_recursive(cfg={0:0, 1:{1:0}, 2:{2:1}},
    ...                  new_cfg={1:{1:1}, 2:{1:1, 2:2}})
    {0: 0, 1: {1: 1}, 2: {2: 2, 1: 1}}
    >>> update_recursive(cfg={0:0, 1:1, 2:2},
    ...                  new_cfg={1:{1:1}, 2:{1:1, 2:2}})
    {0: 0, 1: {1: 1}, 2: {1: 1, 2: 2}}
    """
    for key in new_cfg:
        if (key in cfg) and isinstance(new_cfg[key], dict) and isinstance(cfg[key], dict):
            # Both dictionaries have another layer -> update recursively
            update_recursive(cfg[key], new_cfg[key])
        else:
            cfg[key] = new_cfg[key]

    return cfg


def iter_items_recursive(cfg: dict):
    """Recursively iterate through all key-value pairs in ´cfg´ and sub-dictionaries.

    Args:
        cfg (dict): Config dictionary, potentially containing sub-dictionaries.

    Yields:
        tuple: key-value pairs of the bottom level dictionaries

    == Usage ===
    >>> list(iter_items_recursive({0: 0, 1: {1: 0}, 2: {2: 1, 1: 1}}))
    [(0, 0), (1, 0), (2, 1), (1, 1)]
    """
    for key, value in cfg.items():
        if isinstance(value, dict):
            yield from iter_items_recursive(value)
        else:
            yield key, value


if __name__ == '__main__':
    import doctest
    doctest.testmod()<|MERGE_RESOLUTION|>--- conflicted
+++ resolved
@@ -24,26 +24,17 @@
 
 
 class Experiment:
-<<<<<<< HEAD
+
     def __init__(self, experiment_name="default", config_file: typing.Optional[str] = None, log=False):
-=======
-
-    """sBayes experiment class. Takes care of loading and verifying the config file,
-    handling paths, setting up logging...
-
-    Attributes:
-        experiment_name (str): The name of the experiment run (= name of results folder)
-        config_file (Path): The path to the config_file.
-        config (dict): The config parsed into a python dictionary.
-        base_directory (Path): The directory containing the config file.
-        path_results (Path): The path to the results folder.
-        logger (logging.Logger): The logger used throughout the run of the experiment.
-
-    """
-
-    def __init__(self, experiment_name: str = None,
-                 config_file: Path = None, log: bool = True):
->>>>>>> e967d55c
+        """sBayes experiment class. Takes care of loading and verifying the config file,
+        handling paths, setting up logging...
+        Attributes:
+            experiment_name (str): The name of the experiment run (= name of results folder)
+            config_file (Path): The path to the config_file.
+            config (dict): The config parsed into a python dictionary.
+            base_directory (Path): The directory containing the config file.
+            path_results (Path): The path to the results folder.
+            logger (logging.Logger): The logger used throughout the run of the experiment."""
 
         # Naming and shaming
         if experiment_name is None:
@@ -76,13 +67,10 @@
         # Load defaults
         set_defaults(self.config, DEFAULT_CONFIG)
         if 'simulation' in self.config:
-<<<<<<< HEAD
-            self.config['data'].pop("features")
-            self.config['data'].pop("feature_states")
-=======
+
             self.config['data'].pop('features')
             self.config['data'].pop('feature_states')
->>>>>>> e967d55c
+
             set_defaults(self.config['simulation'], DEFAULT_CONFIG_SIMULATION)
 
         if custom_settings is not None:
@@ -140,11 +128,8 @@
             required_priors.append('inheritance')
         else:
             if 'inheritance' in priors_cfg:
-<<<<<<< HEAD
-                warnings.warn("Inheritance is not considered in the model. A prior for inheritance "
-=======
-                warnings.warn("Inheritance is not considered in the model. prior for inheritance "
->>>>>>> e967d55c
+
+                warnings.warn("Inheritance is not considered in the model. Prior for inheritance "
                               + f"defined in {self.config_file} will not be used.")
                 priors_cfg['inheritance'] = None
 
@@ -216,7 +201,6 @@
     def verify_config(self):
         for k, v in iter_items_recursive(self.config):
             if v == REQUIRED:
-<<<<<<< HEAD
                 raise NameError(f'´{k}´ is not defined in {self.config_file}')
         # Data
         if 'data' not in self.config:
@@ -225,58 +209,21 @@
         self.config['data']['features'] = self.fix_relative_path(self.config['data']['features'])
         self.config['data']['feature_states'] = self.fix_relative_path(self.config['data']['feature_states'])
 
-        # TODO: take care of simulation
-        # elif type(self.config['data']) == str:
-        #     # TODO: type comparison is considered bad form in Python. What to
-        #     # use instead?
-        #
-        #     self.config['data'] = {
-        #         'simulated': False,
-        #         'cldf_dataset': pycldf.StructureDataset.from_metadata(
-        #             self.base_directory / self.config['data']
-        #         ),
-        #     }
-        # if 'simulated' not in self.config['data']:
-        #     self.config['data']['simulated'] = False
-        # Todo consider cldf
-        # if 'cldf_dataset' in self.config['data']:
-        #     self.config['data']['cldf_dataset'] = pycldf.StructureDataset.from_metadata(
-        #     self.base_directory / self.config['data'])
-
-        # Todo: take care of simulation
-        # # SIMULATION
-        # if self.is_simulation():
-        #     self.config['simulation']['SITES'] = self.fix_relative_path(self.config['simulation']['SITES'])
-        #     if type(self.config['simulation']['AREA']) is list:
-        #         self.config['simulation']['AREA'] = tuple(self.config['simulation']['AREA'])
-
-        # Model
-        if 'model' not in self.config:
-            raise NameError(f'´model´ is not defined in {self.config_file}')
-
-        # Priors
-        self.verify_priors(self.config['model']['prior'],
-                           inheritance=self.config['model']['inheritance'])
-=======
-                raise NameError(f'{k} is not defined {self.config_file}')
-
-        # Are priors complete and consistent?
-        self.verify_priors(self.config['model']['prior'],
-                           inheritance=self.config['model']['inheritance'])
-
-        # SIMULATION
         if self.is_simulation():
             self.config['simulation']['sites'] = self.fix_relative_path(self.config['simulation']['sites'])
             if type(self.config['simulation']['area']) is list:
                 self.config['simulation']['area'] = tuple(self.config['simulation']['area'])
 
-        if 'NEIGHBOR_DIST' not in self.config['model']:
-            self.config['model']['NEIGHBOR_DIST'] = 'euclidean'
->>>>>>> e967d55c
+        # Model
+        if 'model' not in self.config:
+            raise NameError(f'´model´ is not defined in {self.config_file}')
+
+        # Priors
+        self.verify_priors(self.config['model']['prior'],
+                           inheritance=self.config['model']['inheritance'])
 
         # MCMC
         if 'mcmc' not in self.config:
-<<<<<<< HEAD
             NameError(f'´mcmc´ is not defined in {self.config_file}')
 
         # Tracer does not like unevenly spaced samples
@@ -304,64 +251,13 @@
 
         # Results
         if 'results' not in self.config:
-=======
-            raise NameError('Information about the MCMC setup was not found in'
-                            + self.config_file + '. Include mcmc as a key.')
-
-        # todo: activate for MC3
-        # Number of parallel Markov chains
-        # if 'N_CHAINS' not in self.config['mcmc']:
-        #     self.config['mcmc']['N_CHAINS'] = 5
-        # # Steps between two attempted chain swaps
-        # if 'SWAP_PERIOD' not in self.config['mcmc']:
-        #     self.config['mcmc']['SWAP_PERIOD'] = 1000
-        # # Number of attempted chain swaps
-        # if 'N_SWAPS' not in self.config['mcmc']:
-        #     self.config['mcmc']['N_SWAPS'] = 3
-        if 'MC3' not in self.config['mcmc']:
-            self.config['mcmc']['N_CHAINS'] = 1
-        else:
-            # todo: activate for MC3
-            pass
-
-        # Tracer does not like unevenly spaced samples
-        spacing = self.config['mcmc']['n_steps'] % self.config['mcmc']['n_samples']
-
-        if spacing != 0.:
-            raise ValueError("Non-consistent spacing between samples. Set n_steps to be a multiple of n_samples. ")
-
-        # Do not use inheritance steps if inheritance is disabled
-        if not self.config['model']['inheritance']:
-            if self.config['mcmc']['steps'].get('inheritance', 0) != 0:
-                self.logger.warning('steps for inheritance was set to 0, because ´inheritance´ is disabled.')
-            self.config['mcmc']['steps']['inheritance'] = 0.0
-
-        if not self.config['model']['sample_source']:
-            if self.config['mcmc']['steps'].get('source', 0) != 0:
-                self.logger.warning('steps for source was set to 0, because ´sample_source´ is disabled.')
-            self.config['mcmc']['steps']['source'] = 0.0
-
-        # Normalize weights
-        weights_sum = sum(self.config['mcmc']['steps'].values())
-        for operator, weight in self.config['mcmc']['steps'].items():
-            self.config['mcmc']['steps'][operator] = weight / weights_sum
-
-        if 'results' in self.config:
-            if 'RESULTS_PATH' not in self.config['results']:
-                self.config['results']['RESULTS_PATH'] = "results"
-            if 'FILE_INFO' not in self.config['results']:
-                self.config['results']['FILE_INFO'] = "n"
-
-        else:
->>>>>>> e967d55c
             self.config['results'] = {}
             self.config['results']['path'] = "results"
 
         else:
-<<<<<<< HEAD
             if 'path' not in self.config['results']:
                 self.config['results']['path'] = "results"
-=======
+
             if 'simulated' not in self.config['data']:
                 self.config['data']['simulated'] = False
 
@@ -388,7 +284,7 @@
     def add_logger_file(self, path_results):
         log_path = path_results / 'experiment.log'
         self.logger.addHandler(logging.FileHandler(filename=log_path))
->>>>>>> e967d55c
+
 
     def log_experiment(self):
         self.logger.info("Experiment: %s", self.experiment_name)
