#!/usr/bin/env python3
# -*- coding: utf-8 -*-

""" Setup of the Experiment"""
import json
import logging
import os
import warnings
from pathlib import Path
from typing import Optional

import pycldf

from sbayes.util import set_experiment_name
from sbayes import config

try:
    import importlib.resources as pkg_resources     # PYTHON >= 3.7
except ImportError:
    import importlib_resources as pkg_resources     # PYTHON < 3.7

REQUIRED = '<REQUIRED>'
DEFAULT_CONFIG = json.loads(pkg_resources.read_text(config, 'default_config.json'))
DEFAULT_CONFIG_SIMULATION = json.loads(pkg_resources.read_text(config, 'default_config_simulation.json'))


class Experiment:

    """sBayes experiment class. Takes care of loading and verifying the config file,
    handling paths, setting up logging...

    Attributes:
        experiment_name (str): The name of the experiment run (= name of results folder)
        config_file (Path): The path to the config_file.
        config (dict): The config parsed into a python dictionary.
        base_directory (Path): The directory containing the config file.
        path_results (Path): The path to the results folder.
        logger (logging.Logger): The logger used throughout the run of the experiment.

    """

    def __init__(self,
                 experiment_name: str = "default",
                 config_file: Optional[Path] = None,
                 custom_settings: Optional[dict] = None,
                 log: bool = True):

        # Naming and shaming
        if experiment_name is None:
            self.experiment_name = set_experiment_name()
        else:
            self.experiment_name = experiment_name

        self.config_file = None
        self.config = {}
        self.base_directory = None
        self.path_results = None

        self.logger = self.init_logger()

        if config_file is not None:
            self.load_config(config_file, custom_settings=custom_settings)

        if log:
            self.log_experiment()

    def load_config(self,
                    config_file: Path,
                    custom_settings: Optional[dict] = None):

        # Get parameters from config_file
        self.base_directory, self.config_file = self.decompose_config_path(config_file)

        # Read the user specified config file
        with open(self.config_file, 'r') as f:
            self.config = json.load(f)

        # Load defaults
        print(DEFAULT_CONFIG, "config")
        print(self.config, "sel")
        set_defaults(self.config, DEFAULT_CONFIG)
        if 'simulation' in self.config:

            self.config['data'].pop('features')
            self.config['data'].pop('feature_states')

            set_defaults(self.config['simulation'], DEFAULT_CONFIG_SIMULATION)

        if custom_settings is not None:
            update_recursive(self.config, custom_settings)

        # Verify config
        self.verify_config()

        # Set results path

        self.path_results = '{path}/{experiment}/'.format(
            path=self.config['results']['path'],
            experiment=self.experiment_name
        )

        # Compile relative paths, to be relative to config file
        self.path_results = self.fix_relative_path(self.path_results)

        if not os.path.exists(self.path_results):
            os.makedirs(self.path_results)

        self.add_logger_file(self.path_results)

    @staticmethod
    def decompose_config_path(config_path):
        abs_config_path = Path(config_path).absolute()
        base_directory = abs_config_path.parent
        return base_directory, abs_config_path

    def fix_relative_path(self, path):
        """Make sure that the provided path is either absolute or relative to
        the config file directory.

        Args:
            path (Path or str): The original path (absolute or relative).

        Returns:
            Path: The fixed path.
         """
        path = Path(path)
        if path.is_absolute():
            return path
        else:
            return self.base_directory / path

    def is_simulation(self):
        return 'simulation' in self.config

    def verify_priors(self, priors_cfg: dict, inheritance: bool):

        # Define which priors are required
        required_priors = ['geo', 'languages_per_area', 'weights', 'universal', 'contact']

        if inheritance:
            required_priors.append('inheritance')
        else:
            if 'inheritance' in priors_cfg:

                warnings.warn("Inheritance is not considered in the model. Prior for inheritance "
                              + f"defined in {self.config_file} will not be used.")
                priors_cfg['inheritance'] = None

        # Check presence and validity of each required prior
        for key in required_priors:
            if key not in priors_cfg:
                NameError(f"Prior \'{key}\' is not defined in {self.config_file}.")

            prior = priors_cfg[key]

            # Universal
            if key == 'universal':
                if 'type' not in prior:
                    raise NameError(f"`type` for prior \'{key}\' is not defined in {self.config_file}.")
                if prior['type'] == "dirichlet":
                    if 'file' not in prior and 'parameters' not in prior:
                        raise NameError(f"provide `file` or `parameters` for \'{key}\' in {self.config_file}.")
                    if 'file' in prior:
                        prior['file'] = self.fix_relative_path(prior['file'])

            # Inheritance
            if key == 'inheritance':
                for fam in prior:
                    if 'type' not in prior[fam]:
                        raise NameError(f'`type` for prior \'{key}\' for family \'{fam}\''
                                        f' is not defined in {self.config_file}.')

                    if prior[fam]['type'] == 'dirichlet':
                        if 'file' not in prior[fam] and 'parameters' not in prior[fam]:
                            raise NameError(f'provide `file` or `parameters` for prior \'{key}\' '
                                            f'for family \'{fam}\'in {self.config_file}.')
                        if 'file' in prior[fam]:
                            prior[fam]['file'] = self.fix_relative_path(prior[fam]['file'])

            # Contact
            if key == 'contact':
                if 'type' not in prior:
                    raise NameError(f"`type` for prior \'{key}\' is not defined in {self.config_file}.")

            # Weights
            if key == "weights":
                if 'type' not in prior:
                    raise NameError(f"`type` for prior \'{key}\' is not defined in {self.config_file}.")

            # Geo
            if key == "geo":
                if 'type' not in prior:
                    raise NameError(f"`type` for prior \'{key}\' is not defined in {self.config_file}.")

                if prior['type'] == "gaussian":
                    if 'covariance' not in prior:
                        raise NameError(f"`covariance` for gaussian geo prior is not defined in {self.config_file}.")

                if prior['type'] == "cost_based":
                    if 'rate' not in prior:
                        raise NameError(f"`rate` for cost based geo prior is not defined in {self.config_file}.")
                    if 'linkage' not in prior:
                        prior['linkage'] = "mst"
                    if 'costs' not in prior:
                        prior['costs'] = "from_data"
                    if prior['costs'] != "from_data":
                        prior['costs'] = self.fix_relative_path(prior['file'])

            # Area Size
            if key == "languages_per_area":
                if 'type' not in prior:
                    raise NameError(f"`type` for prior \'{key}\' is not defined in {self.config_file}.")

    def verify_config(self):
<<<<<<< HEAD
        print(self.config)
        for k, v in iter_items_recursive(self.config):

            if v == REQUIRED:
                print (k)
                raise NameError(f'´{k}´ is not defined in {self.config_file}')
        # Data
        if 'data' not in self.config:
            raise NameError(f'´data´ are not defined in {self.config_file}')

        self.config['data']['features'] = self.fix_relative_path(self.config['data']['features'])
        self.config['data']['feature_states'] = self.fix_relative_path(self.config['data']['feature_states'])
=======
        # Check that all required fields are present
        for key, value, loc in iter_items_recursive(self.config):
            if value == REQUIRED:
                loc_string = ': '.join([f'"{k}"' for k in (loc + (key, REQUIRED))])
                raise NameError(f'The value for a required field is not defined in {self.config_file}:\n\t{loc_string}')
>>>>>>> 0822c9f1

        # Data / Simulation (fix relative paths)
        if self.is_simulation():
            self.config['simulation']['sites'] = self.fix_relative_path(self.config['simulation']['sites'])
            if type(self.config['simulation']['area']) is list:
                self.config['simulation']['area'] = tuple(self.config['simulation']['area'])
        else:
            self.config['data']['features'] = self.fix_relative_path(self.config['data']['features'])
            self.config['data']['feature_states'] = self.fix_relative_path(self.config['data']['feature_states'])

        # Model / Priors
        self.verify_priors(self.config['model']['prior'],
                           inheritance=self.config['model']['inheritance'])

        # MCMC
        if 'mcmc' not in self.config:
            NameError(f'´mcmc´ is not defined in {self.config_file}')

        # Tracer does not like unevenly spaced samples
        spacing = self.config['mcmc']['steps'] % self.config['mcmc']['samples']

        if spacing != 0.:
            raise ValueError("Non-consistent spacing between samples. Set ´steps´ to be a multiple of ´samples´. ")

        # Do not use inheritance operators if inheritance is disabled
        if not self.config['model']['inheritance']:
            if self.config['mcmc']['operators'].get('inheritance', 0) != 0:
                logging.warning('Operator for inheritance was set to 0, because ´inheritance´ is disabled.')
            self.config['mcmc']['operators']['inheritance'] = 0.0

        # Do not use source operators if sampling from source is disabled
        if not self.config['model']['sample_source']:
            if self.config['mcmc']['operators'].get('source', 0) != 0:
                logging.warning('Operator for source was set to 0, because ´sample_source´ is disabled.')
            self.config['mcmc']['operators']['source'] = 0.0

        # Re-normalize weights for operators
        weights_sum = sum(self.config['mcmc']['operators'].values())
        for operator, weight in self.config['mcmc']['operators'].items():
            self.config['mcmc']['operators'][operator] = weight / weights_sum

        # Results
        if 'simulated' not in self.config['data']:
            self.config['data']['simulated'] = False

        if not self.config['data']['simulated']:
            if 'cldf_dataset' in self.config['data']:
                self.config['data']['cldf_dataset'] = pycldf.StructureDataset.from_metadata(
                    self.base_directory / self.config['data']
                )
            else:
                if not self.config['data']['features']:
                    raise NameError("features is empty. Provide file paths to features file (e.g. features.csv)")
                else:
                    self.config['data']['features'] = self.fix_relative_path(self.config['data']['features'])
                if not self.config['data']['feature_states']:
                    raise NameError("feature_states is empty. Provide file paths to feature_states file (e.g. feature_states.csv)")
                else:
                    self.config['data']['feature_states'] = self.fix_relative_path(self.config['data']['feature_states'])

    def init_logger(self):
        logger = logging.Logger('sbayesLogger', level=logging.DEBUG)
        logger.addHandler(logging.StreamHandler())
        return logger

    def add_logger_file(self, path_results):
        log_path = path_results / 'experiment.log'
        self.logger.addHandler(logging.FileHandler(filename=log_path))


    def log_experiment(self):
        self.logger.info("Experiment: %s", self.experiment_name)
        self.logger.info("File location for results: %s", self.path_results)


def set_defaults(cfg: dict, default_cfg: dict):
    """Iterate through a recursive config dictionary and set all fields that are not
    present in cfg to the default values from default_cfg.

    == Usage ===
    >>> set_defaults(cfg={0:0, 1:{1:0}, 2:{2:1}},
    ...              default_cfg={1:{1:1}, 2:{1:1, 2:2}})
    {0: 0, 1: {1: 0}, 2: {2: 1, 1: 1}}
    >>> set_defaults(cfg={0:0, 1:1, 2:2},
    ...              default_cfg={1:{1:1}, 2:{1:1, 2:2}})
    {0: 0, 1: 1, 2: 2}
    """
    for key in default_cfg:
        if key not in cfg:
            # Field ´key´ is not defined in cfg -> use default
            cfg[key] = default_cfg[key]

        else:
            # Field ´key´ is defined in cfg
            # -> update recursively if the field is a dictionary
            if isinstance(default_cfg[key], dict) and isinstance(cfg[key], dict):
                set_defaults(cfg[key], default_cfg[key])

    return cfg


def update_recursive(cfg: dict, new_cfg: dict):
    """Iterate through a recursive config dictionary and update cfg in all fields that are specified in new_cfg.

    == Usage ===
    >>> update_recursive(cfg={0:0, 1:{1:0}, 2:{2:1}},
    ...                  new_cfg={1:{1:1}, 2:{1:1, 2:2}})
    {0: 0, 1: {1: 1}, 2: {2: 2, 1: 1}}
    >>> update_recursive(cfg={0:0, 1:1, 2:2},
    ...                  new_cfg={1:{1:1}, 2:{1:1, 2:2}})
    {0: 0, 1: {1: 1}, 2: {1: 1, 2: 2}}
    """
    for key in new_cfg:
        if (key in cfg) and isinstance(new_cfg[key], dict) and isinstance(cfg[key], dict):
            # Both dictionaries have another layer -> update recursively
            update_recursive(cfg[key], new_cfg[key])
        else:
            cfg[key] = new_cfg[key]

    return cfg


def iter_items_recursive(cfg: dict, loc=tuple()):
    """Recursively iterate through all key-value pairs in ´cfg´ and sub-dictionaries.

    Args:
        cfg (dict): Config dictionary, potentially containing sub-dictionaries.
        loc (tuple): Specifies the sequene of keys that lead to the current sub-dictionary.
    Yields:
        tuple: key-value pairs of the bottom level dictionaries

    == Usage ===
    >>> list(iter_items_recursive({0: 0, 1: {1: 0}, 2: {2: 1, 1: 1}}))
    [(0, 0, ()), (1, 0, (1,)), (2, 1, (2,)), (1, 1, (2,))]
    """
    for key, value in cfg.items():
        if isinstance(value, dict):
            yield from iter_items_recursive(value, loc + (key, ))
        else:
            yield key, value, loc


if __name__ == '__main__':
    import doctest
    doctest.testmod()<|MERGE_RESOLUTION|>--- conflicted
+++ resolved
@@ -212,26 +212,17 @@
                     raise NameError(f"`type` for prior \'{key}\' is not defined in {self.config_file}.")
 
     def verify_config(self):
-<<<<<<< HEAD
-        print(self.config)
-        for k, v in iter_items_recursive(self.config):
-
-            if v == REQUIRED:
-                print (k)
-                raise NameError(f'´{k}´ is not defined in {self.config_file}')
-        # Data
-        if 'data' not in self.config:
-            raise NameError(f'´data´ are not defined in {self.config_file}')
-
-        self.config['data']['features'] = self.fix_relative_path(self.config['data']['features'])
-        self.config['data']['feature_states'] = self.fix_relative_path(self.config['data']['feature_states'])
-=======
         # Check that all required fields are present
         for key, value, loc in iter_items_recursive(self.config):
             if value == REQUIRED:
                 loc_string = ': '.join([f'"{k}"' for k in (loc + (key, REQUIRED))])
-                raise NameError(f'The value for a required field is not defined in {self.config_file}:\n\t{loc_string}')
->>>>>>> 0822c9f1
+                raise NameError(f'The value for a required field is not defined in {self.config_file}:\n\t{loc_string}')\
+        # Data
+        if 'data' not in self.config:
+            raise NameError(f'´data´ are not defined in {self.config_file}')
+
+        self.config['data']['features'] = self.fix_relative_path(self.config['data']['features'])
+        self.config['data']['feature_states'] = self.fix_relative_path(self.config['data']['feature_states'])
 
         # Data / Simulation (fix relative paths)
         if self.is_simulation():
