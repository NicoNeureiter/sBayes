#!/usr/bin/env python3
# -*- coding: utf-8 -*-

""" Defines the class ContactAreasSimulator
    Outputs a simulated contact areas, together with network, features,
    states, families, weights, p_universal (alpha), p_inheritance(beta), p_contact(gamma) """

from __future__ import absolute_import, division, print_function, unicode_literals
from pathlib import Path

import json
import logging
import os
import csv
import itertools

from sbayes.experiment_setup import (set_defaults, decompose_config_path,
                                     fix_relative_path, iter_items_recursive)

from sbayes.preprocessing import (ComputeNetwork, load_canvas,
                                  simulate_assignment_probabilities,
                                  assign_to_confounders,
                                  assign_to_cluster,
                                  simulate_features,
                                  simulate_weights)
# from sbayes.util import assess_correlation_probabilities
from sbayes import config

try:
    import importlib.resources as pkg_resources     # PYTHON >= 3.7
except ImportError:
    import importlib_resources as pkg_resources     # PYTHON < 3.7

REQUIRED = '<REQUIRED>'
DEFAULT_CONFIG_SIMULATION = json.loads(pkg_resources.read_text(config, 'default_config_simulation.json'))


# todo: fix logging
class Simulation:
    def __init__(self, log: bool = True):

        self.config_file = None
        self.config = {}

<<<<<<< HEAD
        self.config = experiment.config['simulation']
        self.path_results = experiment.path_results
        self.path_log = self.path_results / 'experiment.log'
=======
        self.base_directory = None
        self.path_results = None
>>>>>>> 87ce52ad

        self.logger = self.init_logger()
        if log:
            self.log_experiment()

        # self.path_log = experiment.path_results / 'experiment.log'
        # self.config = experiment.config['simulation']
        # self.sites_file = experiment.config['simulation']['sites']

        self.log_load_canvas = None

        # Simulated parameters
        self.sites = None
        self.network = None
        self.clusters = None
        self.confounders = None

        self.weights = None
        self.probabilities = None

        self.features = None
        self.states = None

        self.prior_universal = None
        self.geo_prior = None

        self.feature_names = None
        self.state_names = None
        self.site_names = None

        # Is a simulation
        # self.is_simulated = True

        # Correlation between features
        # self.corr_th = experiment.config['simulation']['correlation_threshold']
        # self.n_correlated = n_correlated

    # def log_simulation(self):
    #     logging.basicConfig(format='%(message)s', filename=self.path_log, level=logging.DEBUG)
    #     logging.info("\n")
    #     logging.info("SIMULATION")
    #     logging.info("##########################################")
    #     logging.info(self.log_load_canvas)
    #     logging.info("Inheritance is simulated: %s", self.config['inheritance'])
    #     logging.info("Simulated features: %s", self.config['n_features'])
    #     logging.info("Simulated intensity for universal pressure: %s", self.config['i_universal'])
    #     logging.info("Simulated intensity for contact: %s", self.config['i_contact'])
    #     logging.info("Simulated intensity for inheritance: %s", self.config['i_inheritance'])
    #     logging.info("Simulated level of entropy for universal pressure: %s", self.config['e_universal'])
    #     logging.info("Simulated level of entropy for contact: %s", self.config['e_contact'])
    #     logging.info("Simulated level of entropy for inheritance: %s", self.config['e_inheritance'])
    #     logging.info("Simulated area: %s", self.config['area'])

    def load_config_simulation(self, config_file: Path):
        # Get parameters from config_file
        self.base_directory, self.config_file = decompose_config_path(config_file)

        # Read the user specified config file for simulation
        with open(self.config_file, 'r') as f:
            self.config = json.load(f)

        # Load defaults
        set_defaults(self.config, DEFAULT_CONFIG_SIMULATION)

        # Verify config
        self.verify_config()

        # Set results path
        self.path_results = self.config['results']['path']

        # Compile relative paths, to be relative to config file
        self.path_results = fix_relative_path(self.path_results, self.base_directory)

        if not os.path.exists(self.path_results):
            os.makedirs(self.path_results)

        self.add_logger_file(self.path_results)

    def verify_config(self):
        # Check that all required fields are present
        for key, value, loc in iter_items_recursive(self.config):
            if value == REQUIRED:
                loc_string = ': '.join([f'"{k}"' for k in (loc + (key, REQUIRED))])
                raise NameError(f'The value for a required field is not defined in '
                                f'{self.config_file}:\n\t{loc_string}')
        # Canvas
        self.config['canvas'] = fix_relative_path(self.config['canvas'], self.base_directory)

        # todo: what's wrong with logging?
    def log_experiment(self):
        self.logger.info("Simulation")
        self.logger.info("File location for results: %s", self.path_results)

    @staticmethod
    def init_logger():
        logger = logging.Logger('sbayesLogger', level=logging.DEBUG)
        logger.addHandler(logging.StreamHandler())
        return logger

    def add_logger_file(self, path_results):
        log_path = path_results / 'simulation.log'
        self.logger.addHandler(logging.FileHandler(filename=log_path))

    def run_simulation(self):

        # Get sites from canvas file
        self.sites, self.site_names, self.log_load_canvas = load_canvas(config=self.config)

        # Assign sites to clusters
        self.network = compute_network(self.sites)
        self.clusters = assign_to_cluster(sites_sim=self.sites)

        # Assign sites to confounders
        self.confounders = assign_to_confounders(sites_sim=self.sites)

        # Simulate weights, i.e. the influence of universal pressure, contact and inheritance on each feature
        self.weights = simulate_weights(config=self.config)

        # attempts = 0
        # while True:
        #     attempts += 1

        # Simulate probabilities for features
        self.probabilities = simulate_assignment_probabilities(config=self.config, clusters=self.clusters,
                                                               confounders=self.confounders)

            # correlated = assess_correlation_probabilities(self.probabilities, threshold=self.corr_th)

            # if correlated <= self.n_correlated:
            #    break

            # if attempts > 10000:
            #     attempts = 0
            #
            #     self.corr_th += 0.05
            #     self.n_correlated += 1
            #     print("Correlation threshold for simulation increased to", self.corr_th)
            #     print("Number of allowed correlated features increased to", self.n_correlated)

        # Simulate features
        self.features = simulate_features(clusters=self.clusters, confounders=self.confounders,
                                          probabilities=self.probabilities, weights=self.weights)

    def write_to_csv(self):
        col_names = ["id", "x", "y"]

        all_output = [self.sites['id'],
                      self.sites['locations'][:, 0].tolist(),
                      self.sites['locations'][:, 1].tolist()]
        for k, v in self.sites['confounders'].items():
            all_output.append(v)
            col_names.append(k)

        available_states = []
        feature_col_names = []

        i = 1
        for f in self.features.T:
            all_output.append(f.tolist())
            available_states.append(list(set(f.tolist())))

            f_name = "f" + str(i)
            col_names.append(f_name)
            feature_col_names.append(f_name)
            i += 1

        # Features to csv
        relative_path_features_csv = f"{self.config['results']['path'] + '/' + 'simulated_features.csv'}"
        path_features_csv = fix_relative_path(relative_path_features_csv, self.base_directory)

        with open(path_features_csv, 'w', newline='') as csvfile:
            # creating a csv writer object
            csvwriter = csv.writer(csvfile, delimiter=',', quotechar='|', quoting=csv.QUOTE_MINIMAL)

            # writing the fields
            csvwriter.writerow(col_names)

            # writing the data rows
            csvwriter.writerows(zip(*all_output))

        # Feature states to csv
        relative_path_feature_states_csv = f"{self.config['results']['path'] + '/' + 'simulated_feature_states.csv'}"
        path_feature_states_csv = fix_relative_path(relative_path_feature_states_csv, self.base_directory)

        with open(path_feature_states_csv, 'w', newline='') as csvfile:
            # creating a csv writer object
            csvwriter = csv.writer(csvfile, delimiter=',', quotechar='|', quoting=csv.QUOTE_MINIMAL)

            # writing the fields
            csvwriter.writerow(feature_col_names)

            # writing the data rows
            csvwriter.writerows(list(itertools.zip_longest(*available_states)))<|MERGE_RESOLUTION|>--- conflicted
+++ resolved
@@ -23,7 +23,6 @@
                                   assign_to_cluster,
                                   simulate_features,
                                   simulate_weights)
-# from sbayes.util import assess_correlation_probabilities
 from sbayes import config
 
 try:
@@ -42,14 +41,8 @@
         self.config_file = None
         self.config = {}
 
-<<<<<<< HEAD
-        self.config = experiment.config['simulation']
-        self.path_results = experiment.path_results
-        self.path_log = self.path_results / 'experiment.log'
-=======
         self.base_directory = None
         self.path_results = None
->>>>>>> 87ce52ad
 
         self.logger = self.init_logger()
         if log:
@@ -79,29 +72,6 @@
         self.feature_names = None
         self.state_names = None
         self.site_names = None
-
-        # Is a simulation
-        # self.is_simulated = True
-
-        # Correlation between features
-        # self.corr_th = experiment.config['simulation']['correlation_threshold']
-        # self.n_correlated = n_correlated
-
-    # def log_simulation(self):
-    #     logging.basicConfig(format='%(message)s', filename=self.path_log, level=logging.DEBUG)
-    #     logging.info("\n")
-    #     logging.info("SIMULATION")
-    #     logging.info("##########################################")
-    #     logging.info(self.log_load_canvas)
-    #     logging.info("Inheritance is simulated: %s", self.config['inheritance'])
-    #     logging.info("Simulated features: %s", self.config['n_features'])
-    #     logging.info("Simulated intensity for universal pressure: %s", self.config['i_universal'])
-    #     logging.info("Simulated intensity for contact: %s", self.config['i_contact'])
-    #     logging.info("Simulated intensity for inheritance: %s", self.config['i_inheritance'])
-    #     logging.info("Simulated level of entropy for universal pressure: %s", self.config['e_universal'])
-    #     logging.info("Simulated level of entropy for contact: %s", self.config['e_contact'])
-    #     logging.info("Simulated level of entropy for inheritance: %s", self.config['e_inheritance'])
-    #     logging.info("Simulated area: %s", self.config['area'])
 
     def load_config_simulation(self, config_file: Path):
         # Get parameters from config_file
@@ -159,7 +129,7 @@
         self.sites, self.site_names, self.log_load_canvas = load_canvas(config=self.config)
 
         # Assign sites to clusters
-        self.network = compute_network(self.sites)
+        self.network = ComputeNetwork(self.sites)
         self.clusters = assign_to_cluster(sites_sim=self.sites)
 
         # Assign sites to confounders
@@ -168,26 +138,9 @@
         # Simulate weights, i.e. the influence of universal pressure, contact and inheritance on each feature
         self.weights = simulate_weights(config=self.config)
 
-        # attempts = 0
-        # while True:
-        #     attempts += 1
-
         # Simulate probabilities for features
         self.probabilities = simulate_assignment_probabilities(config=self.config, clusters=self.clusters,
                                                                confounders=self.confounders)
-
-            # correlated = assess_correlation_probabilities(self.probabilities, threshold=self.corr_th)
-
-            # if correlated <= self.n_correlated:
-            #    break
-
-            # if attempts > 10000:
-            #     attempts = 0
-            #
-            #     self.corr_th += 0.05
-            #     self.n_correlated += 1
-            #     print("Correlation threshold for simulation increased to", self.corr_th)
-            #     print("Number of allowed correlated features increased to", self.n_correlated)
 
         # Simulate features
         self.features = simulate_features(clusters=self.clusters, confounders=self.confounders,
