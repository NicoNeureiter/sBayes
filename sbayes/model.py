#!/usr/bin/env python3
# -*- coding: utf-8 -*-
import itertools
from enum import Enum
from typing import List

import numpy as np

import scipy.stats as stats
from scipy.sparse.csgraph import minimum_spanning_tree, csgraph_from_dense

from sbayes.util import (compute_delaunay, n_smallest_distances,
                         log_multinom, dirichlet_logpdf)
EPS = np.finfo(float).eps


class Model(object):
    """The sBayes model: posterior distribution of clusters and parameters.

    Attributes:
        data (Data): The data used in the likelihood
        config (dict): A dictionary containing configuration parameters of the model
        confounders (dict): A ict of all confounders and group names
        shapes (dict): A dictionary with shape information for building the Likelihood and Prior objects
        likelihood (Likelihood): The likelihood of the model
        prior (Prior): Rhe prior of the model

    """
    def __init__(self, data, config):
        self.data = data
        self.config = config
        self.confounders = config['confounding_effects']
        self.n_clusters = config['clusters']
        self.min_size = config['prior']['objects_per_cluster']['min']
        self.max_size = config['prior']['objects_per_cluster']['max']
        self.sample_source = config['sample_source']
        n_sites, n_features, n_states = self.data.features['values'].shape

        self.shapes = {
            'n_sites': n_sites,
            'n_features': n_features,
            'n_states': n_states,
            'states_per_feature': self.data.features['states']
        }

        # Create likelihood and prior objects
        self.likelihood = Likelihood(data=self.data,
                                     shapes=self.shapes)
        self.prior = Prior(
            shapes=self.shapes,
            config=self.config['prior'],
            data=data
        )

    def __call__(self, sample, caching=True):
        """Evaluate the (non-normalized) posterior probability of the given sample."""
        log_likelihood = self.likelihood(sample, caching=caching)
        log_prior = self.prior(sample)
        return log_likelihood + log_prior

    def __copy__(self):
        return Model(self.data, self.config)

    def get_setup_message(self):
        """Compile a set-up message for logging."""
        setup_msg = "\n"
        setup_msg += "Model\n"
        setup_msg += "##########################################\n"
        setup_msg += f"Number of clusters: {self.config['clusters']}\n"
        setup_msg += f"Clusters have a minimum size of {self.config['prior']['objects_per_cluster']['min']} " \
                     f"and a maximum size of {self.config['prior']['objects_per_cluster']['max']}\n"
        setup_msg += self.prior.get_setup_message()
        return setup_msg


class Likelihood(object):

    """Likelihood of the sBayes model.

    Attributes:
        features (np.array): The values for all sites and features.
            shape: (n_sites, n_features, n_categories)
        confounders (dict): Assignment of objects to confounders. For each confounder (c) one np.array
            with shape: (n_groups(c), n_sites)
        shapes (dict): A dictionary with shape information for building the Likelihood and Prior objects
        has (dict): Indicates if objects are in a cluster, have a confounder or are affected by a mixture component
        lh_components (dict): A dictionary of cached likelihood values for each site and feature
        weights (np.array): The cached normalized weights of each component in the final likelihood for each feature
            shape: (n_sites, n_features, 3)
        na_features (np.array): A boolean array indicating missing observations
            shape: (n_sites, n_features)
    """

    def __init__(self, data, shapes):

        self.features = data.features['values']
        self.confounders = data.confounders

        self.shapes = shapes
        self.na_features = (np.sum(self.features, axis=-1) == 0)

        # Initialize attributes for caching: assignment of objects to clusters, confounders and mixture components
        self.has = {
            'clusters': None,
            'confounders': dict(),
            'components': None
        }

        # The likelihood components
        self.lh_components = {
            'cluster_effect': None,
            'confounding_effects': dict(),
            'all': None
        }

        for k, v in data.confounders.items():
            self.has['confounders'][k] = np.any(v['values'], axis=0)
            self.lh_components['confounding_effects'][k] = None

        # Weights
        self.weights = None

    def reset_cache(self):
        # Assignments
        for k in self.has:
            # Assignment to confounders is fixed
            if k == "confounders":
                pass
            else:
                self.has[k] = None

        # Lh
        for k in self.lh_components:
            if k == "confounding_effects":
                for c in self.lh_components[k]:
                    self.lh_components[k][c] = None
            else:
                self.lh_components[k] = None

        # Weights
        self.weights = None

    def __call__(self, sample, caching=True):
        """Compute the likelihood of all sites. The likelihood is defined as a mixture of areal and confounding effects.
            Args:
                sample(Sample): A Sample object consisting of clusters and weights
            Returns:
                float: The joint likelihood of the current sample
            """

        if not caching:
            self.reset_cache()

        # Compute the likelihood values per mixture component
        component_lhs = self.update_component_likelihoods(sample)

        # Compute the weights of the mixture component in each feature and site
        weights = self.update_weights(sample)

        # Compute the total log-likelihood
        observation_lhs = self.get_observation_lhs(component_lhs, weights, sample.source)
        sample.observation_lhs = observation_lhs
        log_lh = np.sum(np.log(observation_lhs))

        # Add the probability of observing the sampled (if sampled)
        if sample.source is not None:
            is_source = np.where(sample.source.ravel())
            p_source = weights.ravel()[is_source]
            log_lh += np.sum(np.log(p_source))

        # The step is completed -> everything is up-to-date.
        self.everything_updated(sample)

        return log_lh

    @staticmethod
    def get_observation_lhs(all_lh, weights, source):
        if source is None:
            return np.sum(weights * all_lh, axis=2).ravel()
        else:
            is_source = np.where(source.ravel())
            return all_lh.ravel()[is_source]

    def everything_updated(self, sample):
        sample.what_changed['lh']['clusters'].clear()
        sample.what_changed['lh']['weights'] = False
        sample.what_changed['lh']['cluster_effect'].clear()
        for k, v in self.confounders.items():
            sample.what_changed['lh']['confounding_effects'][k].clear()

    def get_confounding_effects_lh(self, sample, conf):
        """Get the lh for the confounding effect[i]"""
        # The lh for a confounding effect[i] is evaluated when initialized and when the confounding_effect[i] is changed
        if (self.lh_components['confounding_effects'][conf] is None
                or sample.what_changed['lh']['confounding_effects'][conf]):

            # assert np.allclose(a=np.sum(sample.p_families, axis=-1), b=1., rtol=EPS)
            lh = compute_confounding_effects_lh(features=self.features, groups=self.confounders[conf]['values'],
                                                confounding_effect=sample.confounding_effects[conf],
                                                shapes=self.shapes,
                                                outdated_indices=sample.what_changed['lh']['confounding_effects'][conf],
                                                cached_lh=self.lh_components['confounding_effects'][conf])
            self.lh_components['confounding_effects'][conf] = lh
        return self.lh_components['confounding_effects'][conf]

    def get_cluster_effect_lh(self, sample):
        """Get the lh for the cluster effect"""

        # The lh for the areal effect is evaluated when initialized or when the clusters or the cluster_effect changes
        if (self.lh_components['cluster_effect'] is None
                or sample.what_changed['lh']['clusters']
                or sample.what_changed['lh']['cluster_effect']):

            # assert np.allclose(a=np.sum(p_zones, axis=-1), b=1., rtol=EPS)
            lh = compute_cluster_effect_lh(features=self.features, clusters=sample.clusters,
                                           cluster_effect=sample.cluster_effect, shapes=self.shapes,
                                           outdated_indices=sample.what_changed['lh']['cluster_effect'],
                                           outdated_clusters=sample.what_changed['lh']['clusters'],
                                           cached_lh=self.lh_components['cluster_effect'])
            self.lh_components['cluster_effect'] = lh
        return self.lh_components['cluster_effect']

    def update_component_likelihoods(self, sample, caching=True):
        """Update the likelihood values for each of the mixture components"""
        lh = [self.get_cluster_effect_lh(sample=sample)]

        for k in self.confounders:
            lh.append(self.get_confounding_effects_lh(sample=sample, conf=k))

        # Merge the component likelihoods into one array (if something has changed)
        if ((not caching) or (self.lh_components['all'] is None)
                or sample.what_changed['lh']['clusters'] or sample.what_changed['lh']['cluster_effect']
                or any([v for v in sample.what_changed['lh']['confounding_effects'].values()])):

            self.lh_components['all'] = np.array(lh).transpose((1, 2, 0))
            self.lh_components['all'][self.na_features] = 1.

        return self.lh_components['all']

    def get_cluster_assignment(self, sample):
        """Update the cluster assignment if necessary and return it."""

        if self.has['clusters'] is None or sample.what_changed['lh']['clusters']:
            self.has['clusters'] = np.any(sample.clusters, axis=0)
        return self.has['clusters']

    def update_weights(self, sample):
        """Compute the normalized weights of each component at each site.
        Args:
            sample (Sample): the current MCMC sample.
        Returns:
            np.array: normalized weights of each component at each site.
                shape: (n_sites, n_features, 1 + n_confounders)
        """
        # Assignments are recombined when initialized or when clusters change
        if self.has['components'] is None or sample.what_changed['lh']['clusters']:
            components = [self.get_cluster_assignment(sample)]

            for k in self.confounders:
                components.append(self.has['confounders'][k])

            self.has['components'] = np.array(components).T

        # The weights are evaluated when initialized, or when the weights or the assignment to clusters changes
        if (self.weights is None or sample.what_changed['lh']['weights']
                or sample.what_changed['lh']['clusters']):

            # Extract weights for each site depending on whether the likelihood is available
            self.weights = normalize_weights(weights=sample.weights,
                                             has_components=self.has['components'])

        return self.weights


def compute_cluster_effect_lh(features, clusters, shapes, cluster_effect=None,
                              outdated_indices=None, outdated_clusters=None, cached_lh=None):
    """Computes the areal effect lh, that is the likelihood per site and feature given clusters z1, ... zn
    Args:
        features(np.array or 'SparseMatrix'): The feature values for all sites and features
            shape: (n_sites, n_features, n_categories)
        clusters(np.array): Binary arrays indicating the assignment of a site to the current clusters
            shape: (n_clusters, n_sites)
        cluster_effect(np.array): The areal effect in the current sample
            shape: (n_clusters, n_features, n_sites)
        shapes (dict): A dictionary with shape information for building the Likelihood and Prior objects
        outdated_indices (IndexSet): Set of outdated (cluster, feature) index-pairs
        outdated_clusters (IndexSet): Set of indices, where the cluster changed (=> update across features)
        cached_lh (np.array): The cached set of likelihood values (to be updated where outdated).

    Returns:
        (np.array): the areal effect likelihood per site and feature
            shape: (n_sites, n_features)
    """

    n_clusters = len(clusters)

    if cached_lh is None:
        lh_cluster_effect = np.zeros((shapes['n_sites'], shapes['n_features']))
        assert outdated_indices.all
    else:
        lh_cluster_effect = cached_lh

    if outdated_indices.all:
        outdated_clusters = range(n_clusters)
    else:
        outdated_clusters = set.union(outdated_clusters,
                                      {i_cluster for (i_cluster, i_feat) in outdated_indices})

    for z in outdated_clusters:
        f_z = features[clusters[z], :, :]
        p_z = cluster_effect[z, :, :]
        lh_cluster_effect[clusters[z], :] = np.einsum('ijk,jk->ij', f_z, p_z)

    return lh_cluster_effect


def compute_confounding_effects_lh(features, groups, shapes, confounding_effect,
                                   outdated_indices=None, cached_lh=None):
    """Computes the confounding effects lh that is the likelihood per site and feature given confounder[i]

    Args:
        features(np.array or 'SparseMatrix'): The feature values for all sites and features
            shape: (n_sites, n_features, n_categories)
<<<<<<< HEAD
        groups(np.array): Binary arrays indicating the assignment of a site to each group of the confounder[i]
            shape: (n_groups, n_sites)
        confounding_effect(np.array): The confounding effect of confounder[i] in the current sample
            shape: (n_clusters, n_features, n_sites)
        shapes (dict): A dictionary with shape information for building the Likelihood and Prior objects
        outdated_indices (IndexSet): Set of outdated (group, feature) index-pairs
        cached_lh (np.array): The cached set of likelihood values (to be updated where outdated).
=======
        families(np.array): Binary arrays indicating the assignment of a site to a family.
            shape: (n_families, n_sites)
    Kwargs:
        p_families(np.array): The estimated probabilities of features in all sites according to the family
            shape: (n_families, n_features, n_sites)
        outdated_indices (IndexSet): Set of outdated (family, feature) index-pairs.
        cached_lh (np.array): The cached set of likelihood values (to be updated, where outdated).
>>>>>>> a79fda5d

    Returns:
        (np.array): the family likelihood per site and feature
            shape: (n_sites, n_features)
    """

    n_groups = len(groups)
    if cached_lh is None:
        lh_confounding_effect = np.zeros((shapes['n_sites'], shapes['n_features']))
        assert outdated_indices.all
    else:
        lh_confounding_effect = cached_lh

    if outdated_indices.all:
        outdated_indices = itertools.product(range(n_groups), range(shapes['n_features']))

    for g, i_f in outdated_indices:
        # Compute the feature likelihood vector (for all sites in family)
        f = features[groups[g], i_f, :]
        p = confounding_effect[g, i_f, :]
        lh_confounding_effect[groups[g], i_f] = f.dot(p)

    return lh_confounding_effect


def normalize_weights(weights, has_components):
    """This function assigns each site a weight if it has a likelihood and zero otherwise

    Args:
        weights (np.array): the weights to normalize
            shape: (n_features, 1 + n_confounders)
        has_components (np.array): boolean indicators, showing whether an object is
            affected by an areal or confounding effect
            shape: (n_sites, 1 + n_confounders)

    Return:
        np.array: the weight_per site
            shape: (n_sites, n_features, 1 + n_confounders)
    """

    # Broadcast weights to each site and mask with the has_components arrays
    # Broadcasting:
    #   `weights` doesnt know about sites -> add axis to broadcast to the sites-dimension of `has_component`
    #   `has_components` doesnt know about features -> add axis to broadcast to the features-dimension of `weights`
    weights_per_site = weights[np.newaxis, :, :] * has_components[:, np.newaxis, :]

    # Re-normalize the weights, where weights were masked
    return weights_per_site / weights_per_site.sum(axis=2, keepdims=True)


class Prior(object):
    """The joint prior of all parameters in the sBayes model.

    Attributes:
        size_prior (ClusterSizePrior): prior on the cluster size
        geo_prior (GeoPrior): prior on the geographic spread of a cluster
        prior_weights (WeightsPrior): prior on the mixture weights
        prior_cluster_effect (ClusterEffectPrior): prior on the areal effect
        prior_confounding_effects (ConfoundingEffectsPrior): prior on all confounding effects
    """

    def __init__(self, shapes, config, data):
        self.shapes = shapes
        self.config = config

        self.size_prior = ClusterSizePrior(config=self.config['objects_per_cluster'],
                                           shapes=self.shapes)
        self.geo_prior = GeoPrior(config=self.config['geo'],
                                  cost_matrix=data.geo_prior['cost_matrix'])
        self.prior_weights = WeightsPrior(config=self.config['weights'],
                                          shapes=self.shapes)
        self.prior_cluster_effect = ClusterEffectPrior(config=self.config['cluster_effect'],
                                                       shapes=self.shapes)
        self.prior_confounding_effects = dict()
        for k, v in self.config['confounding_effects'].items():
            self.prior_confounding_effects[k] = ConfoundingEffectsPrior(config=v,
                                                                        shapes=self.shapes,
                                                                        conf=k)

    def __call__(self, sample):
        """Compute the prior of the current sample.
        Args:
            sample (Sample): A Sample object consisting of clusters, weights, areal and confounding effects
        Returns:
            float: The (log)prior of the current sample
        """
        log_prior = 0

        # Sum all prior components (in log-space)
        log_prior += self.size_prior(sample)
        log_prior += self.geo_prior(sample)
        log_prior += self.prior_weights(sample)
        log_prior += self.prior_cluster_effect(sample)
        for k, v in self.prior_confounding_effects.items():
            log_prior += v(sample)

        self.everything_updated(sample)

        return log_prior

    @staticmethod
    def everything_updated(sample):
        """Mark all parameters in ´sample´ as updated."""
        sample.what_changed['prior']['clusters'].clear()
        sample.what_changed['prior']['weights'] = False
        sample.what_changed['prior']['cluster_effect'].clear()
        for k, v in sample.what_changed['prior']['confounding_effects'].items():
            v.clear()

    def get_setup_message(self):
        """Compile a set-up message for logging."""
        setup_msg = self.geo_prior.get_setup_message()
        setup_msg += self.size_prior.get_setup_message()
        setup_msg += self.prior_weights.get_setup_message()
        setup_msg += self.prior_cluster_effect.get_setup_message()
        for k, v in self.prior_confounding_effects.items():
            setup_msg += v.get_setup_message()

        return setup_msg

    def __copy__(self):
        return Prior(shapes=self.shapes,
                     config=self.config['prior'])


class DirichletPrior(object):

    class TYPES(Enum):
        UNIFORM = 'uniform'
        DIRICHLET = 'dirichlet'

    def __init__(self, config, shapes, conf=None, initial_counts=1.):

        self.config = config
        self.shapes = shapes
        self.conf = conf

        self.initial_counts = initial_counts
        self.prior_type = None
        self.counts = None
        self.concentration = None
        self.cached = None

        self.parse_attributes()

<<<<<<< HEAD
    # todo: reactivate
    # def load_concentration(self, config: dict) -> List[np.ndarray]:
    #     if 'file' in config:
    #         return self.parse_concentration_json(config['file'])
    #     elif 'parameters' in config:
    #         return self.parse_concentration_dict(config['parameters'])

    # todo: reactivate
    # def parse_concentration_json(self, json_path: str) -> List[np.ndarray]:
    #     # Read the concentration parameters from the JSON file
    #     with open(json_path, 'r') as f:
    #         concentration_dict = json.load(f)
    #
    #     # Parse the resulting dictionary
    #     return self.parse_concentration_dict(concentration_dict)

    # todo: reactivate
    # def parse_concentration_dict(self, concentration_dict: dict) -> List[np.ndarray]:
    #     # Get feature_names and state_names lists to put parameters in the right order
    #     feature_names = self.data.feature_names['external']
    #     state_names = self.data.state_names['external']
    #     assert len(state_names) == len(feature_names) == self.n_features
    #
    #     # Compile the array with concentration parameters
    #     concentration = []
    #     for f, state_names_f in zip(feature_names, state_names):
    #         conc_f = [concentration_dict[f][s] for s in state_names_f]
    #         concentration.append(np.array(conc_f))
    #
    #     return concentration
=======
    def load_concentration(self, config: dict) -> List[np.ndarray]:
        if 'file' in config:
            return self.parse_concentration_json(config['file'])
        elif 'parameters' in config:
            return self.parse_concentration_dict(config['parameters'])

    def parse_concentration_json(self, json_path: str) -> List[np.ndarray]:
        # Read the concentration parameters from the JSON file
        with open(json_path, 'r') as f:
            concentration_dict = json.load(f)

        # Parse the resulting dictionary
        return self.parse_concentration_dict(concentration_dict)

    def parse_concentration_dict(self, concentration_dict: dict) -> List[np.ndarray]:
        # Get feature_names and state_names lists to put parameters in the right order
        feature_names = self.data.feature_names['external']
        state_names = self.data.state_names['external']
        assert len(state_names) == len(feature_names) == self.n_features

        # Compile the array with concentration parameters
        concentration = []
        for f, state_names_f in zip(feature_names, state_names):
            conc_f = [concentration_dict[f][s] for s in state_names_f]
            concentration.append(np.array(conc_f))

        return concentration
>>>>>>> a79fda5d

    def get_uniform_concentration(self) -> List[np.ndarray]:
        concentration = []
        for state_names_f in self.shapes['states_per_feature']:
            concentration.append(
<<<<<<< HEAD
                np.full(shape=len(state_names_f), fill_value=self.initial_counts))
=======
                np.ones(shape=len(state_names_f))
            )
>>>>>>> a79fda5d
        return concentration

    def parse_attributes(self):
        raise NotImplementedError()

    def is_outdated(self, sample):
        return self.cached is None

    def __call__(self, sample):
        raise NotImplementedError()

    def invalid_prior_message(self, s):
        name = self.__class__.__name__
        valid_types = ','.join([str(t.value) for t in self.TYPES])
        return f'Invalid prior type {s} for {name} (choose from [{valid_types}]).'


class ConfoundingEffectsPrior(DirichletPrior):

    def __init__(self, config, shapes, conf, initial_counts=1.):
        super(ConfoundingEffectsPrior, self).__init__(config, shapes, conf=conf,
                                                      initial_counts=initial_counts)

    def parse_attributes(self):
        n_groups = len(self.config)

        self.concentration = [np.empty(0) for _ in range(n_groups)]
        for i_g, group in enumerate(self.config):
            if self.config[group]['type'] == 'uniform':
                self.concentration[i_g] = self.get_uniform_concentration()
            # todo: reactivate
            # elif config[family]['type'] == 'dirichlet':
            #     self.concentration[i_fam] = self.load_concentration(config[family])
            else:
                raise ValueError(self.invalid_prior_message(self.config['type']))

    def is_outdated(self, sample):
        """Check whether the cached prior for the confounding effect [i] is up-to-date or needs to be recomputed."""
        if self.cached is None:
            return True
        elif sample.what_changed['prior']['confounding_effects'][self.conf]:
            return True
        else:
            return False

    def __call__(self, sample):

        what_changed = sample.what_changed['prior']['confounding_effects'][self.conf]
        if not self.is_outdated(sample):
            return np.sum(self.cached)

        current_concentration = self.concentration

        prior = compute_confounding_effects_prior(confounding_effect=sample.confounding_effects[self.conf],
                                                  concentration=current_concentration,
                                                  applicable_states=self.shapes['states_per_feature'],
                                                  outdated_indices=what_changed,
                                                  cached_prior=self.cached,
                                                  broadcast=False)
        self.cached = prior

        return np.sum(self.cached)

    def get_setup_message(self):
        """Compile a set-up message for logging."""
        msg = f"Prior on confounding effect {self.conf}:\n"

        for i_g, group in enumerate(self.config):
            if self.config[group]['type'] == 'uniform':
                msg += f'\tUniform prior for confounder {self.conf} = {group}.\n'
            elif self.config[group]['type'] == 'dirichlet':
                msg += f'\tDirichlet prior for confounder {self.conf} = {group}.\n'
            else:
                raise ValueError(self.invalid_prior_message(self.config['type']))
        return msg


class ClusterEffectPrior(DirichletPrior):

    class TYPES(Enum):
        UNIFORM = 'uniform'

    def parse_attributes(self):

        if self.config['type'] == 'uniform':
            self.prior_type = self.TYPES.UNIFORM
            self.counts = np.full(shape=(self.shapes['n_features'], self.shapes['n_states']),
                                  fill_value=self.initial_counts)

        else:
            raise ValueError(self.invalid_prior_message(self.config['type']))

    def is_outdated(self, sample):
        """Check whether the cached prior for the areal effect is up-to-date or needs to be recomputed."""
        if self.cached is None:
            return True
        elif sample.what_changed['prior']['cluster_effect']:
            return True
        else:
            return False

    def __call__(self, sample):
        """Compute the prior for the areal effect (or load from cache).
        Args:
            sample (Sample): Current MCMC sample.
        Returns:
            float: Logarithm of the prior probability density.
        """
        if not self.is_outdated(sample):
            return np.sum(self.cached)

        if self.prior_type == self.TYPES.UNIFORM:
            prior_cluster_effect = 0.
        else:
            raise ValueError(self.invalid_prior_message(self.prior_type))

        self.cached = prior_cluster_effect
        return np.sum(self.cached)

    def get_setup_message(self):
        """Compile a set-up message for logging."""
        return f'Prior on cluster effect: {self.prior_type.value}\n'


class WeightsPrior(DirichletPrior):

    class TYPES(Enum):
        UNIFORM = 'uniform'

    def parse_attributes(self):
        if self.config['type'] == 'uniform':
            self.prior_type = self.TYPES.UNIFORM
            self.counts = np.full(shape=(self.shapes['n_features'], self.shapes['n_states']),
                                  fill_value=self.initial_counts)

        else:
            raise ValueError(self.invalid_prior_message(self.config['type']))

    def is_outdated(self, sample):
        return self.cached is None or sample.what_changed['prior']['weights']

    def __call__(self, sample):
        """Compute the prior for weights (or load from cache).
        Args:
            sample (Sample): Current MCMC sample.
        Returns:
            float: Logarithm of the prior probability density.
        """
        if not self.is_outdated(sample):
            return np.sum(self.cached)

        if self.prior_type == self.TYPES.UNIFORM:
            prior_weights = 0.
        else:
            raise ValueError(self.invalid_prior_message(self.prior_type))

        self.cached = prior_weights
        return np.sum(self.cached)

    def get_setup_message(self):
        """Compile a set-up message for logging."""
        return f'Prior on weights: {self.prior_type.value}\n'


class SourcePrior(object):

    def __init__(self, config, likelihood: Likelihood):
        self.config = config
        self.likelihood = likelihood

    def __call__(self, sample):
        """Compute the prior for weights (or load from cache).
        Args:
            sample (Sample): Current MCMC sample.
        Returns:
            float: Logarithm of the prior probability density.
        """
        weights = self.likelihood.update_weights(sample)
        is_source = np.where(sample.source.ravel())
        observation_weights = weights.ravel()[is_source]
        return np.sum(np.log(observation_weights))


class ClusterSizePrior(object):

    class TYPES(Enum):
        UNIFORM_AREA = 'uniform_area'
        UNIFORM_SIZE = 'uniform_size'
        QUADRATIC_SIZE = 'quadratic'

    def __init__(self, config, shapes, initial_counts=1.):
        self.config = config
        self.shapes = shapes
        self.initial_counts = initial_counts
        self.prior_type = None

        self.cached = None
        self.parse_attributes()

    def invalid_prior_message(self, s):
        valid_types = ','.join([str(t.value) for t in self.TYPES])
        return f'Invalid prior type {s} for size prior (choose from [{valid_types}]).'

    def parse_attributes(self):
        size_prior_type = self.config['type']
        if size_prior_type == 'uniform_area':
            self.prior_type = self.TYPES.UNIFORM_AREA
        elif size_prior_type == 'uniform_size':
            self.prior_type = self.TYPES.UNIFORM_SIZE
        elif size_prior_type == 'quadratic':
            self.prior_type = self.TYPES.QUADRATIC_SIZE
        else:
            raise ValueError(self.invalid_prior_message(size_prior_type))

    def is_outdated(self, sample):
        return self.cached is None or sample.what_changed['prior']['clusters']

    def __call__(self, sample):
        """Compute the prior probability of a set of clusters, based on its number of objects.
        Args:
            sample (Sample): Current MCMC sample.
        Returns:
            float: log-probability of the cluster size.
        """

        if self.is_outdated(sample):
            sizes = np.sum(sample.clusters, axis=-1)

            if self.prior_type == self.TYPES.UNIFORM_SIZE:
                # P(size)   =   uniform
                # P(zone | size)   =   1 / |{clusters of size k}|   =   1 / (n choose k)
                logp = -log_multinom(self.shapes['n_sites'], sizes)

            elif self.prior_type == self.TYPES.QUADRATIC_SIZE:
                # Here we assume that only a quadratically growing subset of clusters is
                # plausibly permitted by the likelihood and/or geo-prior.
                # P(zone | size) = 1 / |{"plausible" clusters of size k}| = 1 / k**2
                log_plausible_clusters = np.log(sizes ** 2)
                logp = -np.sum(log_plausible_clusters)

            elif self.prior_type == self.TYPES.UNIFORM_AREA:
                # No size prior
                # P(zone | size) = P(zone) = const.
                logp = 0.
            else:
                raise ValueError(self.invalid_prior_message(self.prior_type))

            self.cached = logp

        return self.cached

    def get_setup_message(self):
        """Compile a set-up message for logging."""
        return f'Prior on cluster size: {self.prior_type.value}\n'

    # @staticmethod
    # def sample(prior_type, n_clusters, n_sites):
    #     if prior_type == ClusterSizePrior.TYPES.UNIFORM_AREA:
    #         onehots = np.eye(n_clusters+1, n_clusters, dtype=bool)
    #         return onehots[np.random.randint(0, n_clusters+1, size=n_sites)].T
    #     else:
    #         raise NotImplementedError()


class GeoPrior(object):

    class TYPES(Enum):
        UNIFORM = 'uniform'
<<<<<<< HEAD
=======
        GAUSSIAN = 'gaussian'
>>>>>>> a79fda5d
        COST_BASED = 'cost_based'

    def __init__(self, config, cost_matrix=None, initial_counts=1.):
        self.config = config
        self.cost_matrix = cost_matrix
        self.initial_counts = initial_counts

        self.prior_type = None
        self.cost_matrix = None
        self.scale = None
        self.cached = None
        self.aggregation = None
        self.linkage = None

        self.parse_attributes(config)

    def parse_attributes(self, config):
        if config['type'] == 'uniform':
            self.prior_type = self.TYPES.UNIFORM

<<<<<<< HEAD
=======
        elif config['type'] == 'gaussian':
            self.prior_type = self.TYPES.GAUSSIAN
            self.covariance = config['covariance']

>>>>>>> a79fda5d
        elif config['type'] == 'cost_based':
            if self.cost_matrix is None:
                ValueError('`cost_based` geo-prior requires a cost_matrix.')

            self.prior_type = self.TYPES.COST_BASED
            self.cost_matrix = self.cost_matrix
            self.scale = config['rate']
            self.aggregation = config['aggregation']
            self.linkage = config['linkage']

        else:
            raise ValueError('Geo prior not supported')

    def is_outdated(self, sample):
        return self.cached is None or sample.what_changed['prior']['clusters']

    def __call__(self, sample):
        """Compute the geo-prior of the current cluster (or load from cache).
        Args:
            sample (Sample): Current MCMC sample
        Returns:
            float: Logarithm of the prior probability density
        """
        if self.is_outdated(sample):
<<<<<<< HEAD

            if self.prior_type == self.TYPES.UNIFORM:
                geo_prior = 0.

            # elif self.prior_type == self.TYPES.GAUSSIAN:
            #     geo_prior = compute_gaussian_geo_prior(sample.clusters, self.data.network,
            #     self.config['gaussian'])

            elif self.prior_type == self.TYPES.COST_BASED:
                geo_prior = compute_cost_based_geo_prior(
                    clusters=sample.clusters,
=======
            if self.prior_type is self.TYPES.UNIFORM:
                geo_prior = 0.

            elif self.prior_type is self.TYPES.GAUSSIAN:
                geo_prior = geo_prior_gaussian(
                    zones=sample.zones,
                    network=self.data.network,
                    cov=self.covariance
                )

            elif self.prior_type is self.TYPES.COST_BASED:
                geo_prior = geo_prior_distance(
                    zones=sample.zones,
>>>>>>> a79fda5d
                    cost_mat=self.cost_matrix,
                    scale=self.scale,
                    aggregation=self.aggregation
                )

            else:
                raise ValueError('geo_prior must be either \"uniform\", \"gaussian\" or \"cost_based\".')

            self.cached = geo_prior

        return self.cached

    def invalid_prior_message(self, s):
        valid_types = ','.join([str(t.value) for t in self.TYPES])
        return f'Invalid prior type {s} for geo-prior (choose from [{valid_types}]).'

    def get_setup_message(self):
        """Compile a set-up message for logging."""
        msg = f'Geo-prior: {self.prior_type.value}\n'
        if self.prior_type == self.TYPES.COST_BASED:
            msg += f'\tScale: {self.scale}\n'
            if self.config['costs'] == 'from_data':
                msg += '\tCost-matrix inferred from geo-locations.\n'
            else:
                msg += f'\tCost-matrix file: {self.config["costs"]}\n'
        return msg


def compute_gaussian_geo_prior(cluster: np.array, network: dict, cov: np.array):
    """
    This function computes the two-dimensional Gaussian geo-prior for all edges in the zone
    Args:
        cluster (np.array): boolean array representing the current zone
        network (dict): network containing the graph, location,...
        cov (np.array): Covariance matrix of the multivariate gaussian (estimated from the data)

    Returns:
        float: the log geo-prior of the clusters
    """
    log_prior = np.ndarray([])
    for z in cluster:
        dist_mat = network['dist_mat'][z][:, z]
        locations = network['locations'][z]

        if len(locations) > 3:

            delaunay = compute_delaunay(locations)
            mst = minimum_spanning_tree(delaunay.multiply(dist_mat))
            i1, i2 = mst.nonzero()

        elif len(locations) == 3:
            i1, i2 = n_smallest_distances(dist_mat, n=2, return_idx=True)

        elif len(locations) == 2:
            i1, i2 = n_smallest_distances(dist_mat, n=1, return_idx=True)

        else:
            raise ValueError("Too few locations to compute distance.")

        diffs = locations[i1] - locations[i2]
        prior_z = stats.multivariate_normal.logpdf(diffs, mean=[0, 0], cov=cov)
        log_prior = np.append(log_prior, prior_z)

    return np.mean(log_prior)


def compute_cost_based_geo_prior(
        clusters: np.array,
        cost_mat: np.array,
        scale: float,
        aggregation: str
):
    """ This function computes the geo prior for the sum of all distances of the mst of a zone
    Args:
        clusters (np.array): The current cluster (boolean array)
        cost_mat (np.array): The cost matrix between locations
        scale (float): The scale parameter of an exponential distribution
        aggregation (str): The aggregation policy, defining how the single edge
            costs are combined into one joint cost for the area.

    Returns:
<<<<<<< HEAD
        float: the geo-prior of the cluster
=======
        float: the log geo-prior of the zones
>>>>>>> a79fda5d
    """
    AGGREGATORS = {
        'mean': np.mean,
        'sum': np.sum,
        'max': np.min,  # sic: max distance == min log-likelihood
    }
    if aggregation in AGGREGATORS:
        aggregator = AGGREGATORS[aggregation]
    else:
        raise ValueError(f'Unknown aggregation policy "{aggregation}" in geo prior.')

<<<<<<< HEAD
    log_prior = 0.0
    for z in clusters:
=======
    AGGREGATORS = {
        'mean': np.mean,
        'sum': np.sum,
        'max': np.min,  # sic: max distance == min log-likelihood
    }
    if aggregation in AGGREGATORS:
        aggregator = AGGREGATORS[aggregation]
    else:
        raise ValueError(f'Unknown aggregation policy "{aggregation}" in geo prior.')


    log_prior = 0.0
    for z in zones:
>>>>>>> a79fda5d
        cost_mat_z = cost_mat[z][:, z]

        # if len(locations) > 3:
        #
        #     delaunay = compute_delaunay(locations)
        #     mst = minimum_spanning_tree(delaunay.multiply(dist_mat))
        #     distances = mst.tocsr()[mst.nonzero()]
        #
        # elif len(locations) == 3:
        #     distances = n_smallest_distances(dist_mat, n=2, return_idx=False)
        #
        # elif len(locations) == 2:
        #     distances = n_smallest_distances(dist_mat, n=1, return_idx=False)

        if cost_mat_z.shape[0] > 1:
            graph = csgraph_from_dense(cost_mat_z, null_value=np.inf)
            mst = minimum_spanning_tree(graph)

            # When there are zero costs between languages the MST might be 0
            if mst.nnz > 0:

                distances = mst.tocsr()[mst.nonzero()]
            else:
                distances = 0
        else:
            raise ValueError("Too few locations to compute distance.")

        log_prior_per_edge = stats.expon.logpdf(distances, loc=0, scale=scale)
        log_prior += aggregator(log_prior_per_edge)
<<<<<<< HEAD
=======

    return log_prior


def prior_p_global_dirichlet(p_global, concentration, applicable_states, outdated_features,
                             cached_prior=None):
    """" This function evaluates the prior for p_families
    Args:
        p_global (np.array): p_global from the sample
        concentration (list): list of Dirichlet concentration parameters
        applicable_states (list): list of available categories per feature
        outdated_features (IndexSet): The features which changed and need to be updated.
    Kwargs:
        cached_prior (list):

    Returns:
        float: the prior for p_global
    """
    _, n_feat, n_cat = p_global.shape

    if outdated_features.all:
        outdated_features = range(n_feat)
        log_prior = np.zeros(n_feat)
    else:
        log_prior = cached_prior

    for f in outdated_features:
        states_f = applicable_states[f]
        log_prior[f] = dirichlet_logpdf(
            x=p_global[0, f, states_f],
            alpha=concentration[f]
        )
>>>>>>> a79fda5d

    return log_prior


# def prior_p_global_dirichlet(p_global, concentration, applicable_states, outdated_features,
#                              cached_prior=None):
#     """" This function evaluates the prior for p_families
#     Args:
#         p_global (np.array): p_global from the sample
#         concentration (list): list of Dirichlet concentration parameters
#         applicable_states (list): list of available categories per feature
#         outdated_features (IndexSet): The features which changed and need to be updated.
#     Kwargs:
#         cached_prior (list):
#
#     Returns:
#         float: the prior for p_global
#     """
#     _, n_feat, n_cat = p_global.shape
#
#     if outdated_features.all:
#         outdated_features = range(n_feat)
#         log_prior = np.zeros(n_feat)
#     else:
#         log_prior = cached_prior
#
#     for f in outdated_features:
#         states_f = applicable_states[f]
#         log_prior[f] = dirichlet_logpdf(
#             x=p_global[0, f, states_f],
#             alpha=concentration[f]
#         )
#
#     return log_prior

def compute_confounding_effects_prior(confounding_effect, concentration, applicable_states,
                                      outdated_indices, cached_prior=None, broadcast=False):
    """" This function evaluates the prior for p_families
    Args:
        confounding_effect (np.array): The confounding effect [i] from the sample
        concentration (list): List of Dirichlet concentration parameters
        applicable_states (list): List of available states per feature
        outdated_indices (IndexSet): The features which need to be updated in each group
        cached_prior (np.array): The cached prior for confound effect [i]
        broadcast (bool): Apply the same prior for all groups (TRUE)?

    Returns:
        float: the prior for confounding effect [i]
    """
    n_groups, n_features, n_states = confounding_effect.shape

    if cached_prior is None:
        assert outdated_indices.all
        log_prior = np.zeros((n_groups, n_features))
    else:
        log_prior = cached_prior

    for group, f in outdated_indices:

        if broadcast:
            # One prior is applied to all groups
            concentration_group = concentration[f]

        else:
            # One prior per group
            concentration_group = concentration[group][f]

        states_f = applicable_states[f]
        conf_group = confounding_effect[group, f, states_f]

        log_prior[group, f] = dirichlet_logpdf(x=conf_group, alpha=concentration_group)

    return log_prior


if __name__ == '__main__':
    import doctest
    doctest.testmod()<|MERGE_RESOLUTION|>--- conflicted
+++ resolved
@@ -321,7 +321,6 @@
     Args:
         features(np.array or 'SparseMatrix'): The feature values for all sites and features
             shape: (n_sites, n_features, n_categories)
-<<<<<<< HEAD
         groups(np.array): Binary arrays indicating the assignment of a site to each group of the confounder[i]
             shape: (n_groups, n_sites)
         confounding_effect(np.array): The confounding effect of confounder[i] in the current sample
@@ -329,15 +328,6 @@
         shapes (dict): A dictionary with shape information for building the Likelihood and Prior objects
         outdated_indices (IndexSet): Set of outdated (group, feature) index-pairs
         cached_lh (np.array): The cached set of likelihood values (to be updated where outdated).
-=======
-        families(np.array): Binary arrays indicating the assignment of a site to a family.
-            shape: (n_families, n_sites)
-    Kwargs:
-        p_families(np.array): The estimated probabilities of features in all sites according to the family
-            shape: (n_families, n_features, n_sites)
-        outdated_indices (IndexSet): Set of outdated (family, feature) index-pairs.
-        cached_lh (np.array): The cached set of likelihood values (to be updated, where outdated).
->>>>>>> a79fda5d
 
     Returns:
         (np.array): the family likelihood per site and feature
@@ -483,7 +473,6 @@
 
         self.parse_attributes()
 
-<<<<<<< HEAD
     # todo: reactivate
     # def load_concentration(self, config: dict) -> List[np.ndarray]:
     #     if 'file' in config:
@@ -514,46 +503,13 @@
     #         concentration.append(np.array(conc_f))
     #
     #     return concentration
-=======
-    def load_concentration(self, config: dict) -> List[np.ndarray]:
-        if 'file' in config:
-            return self.parse_concentration_json(config['file'])
-        elif 'parameters' in config:
-            return self.parse_concentration_dict(config['parameters'])
-
-    def parse_concentration_json(self, json_path: str) -> List[np.ndarray]:
-        # Read the concentration parameters from the JSON file
-        with open(json_path, 'r') as f:
-            concentration_dict = json.load(f)
-
-        # Parse the resulting dictionary
-        return self.parse_concentration_dict(concentration_dict)
-
-    def parse_concentration_dict(self, concentration_dict: dict) -> List[np.ndarray]:
-        # Get feature_names and state_names lists to put parameters in the right order
-        feature_names = self.data.feature_names['external']
-        state_names = self.data.state_names['external']
-        assert len(state_names) == len(feature_names) == self.n_features
-
-        # Compile the array with concentration parameters
-        concentration = []
-        for f, state_names_f in zip(feature_names, state_names):
-            conc_f = [concentration_dict[f][s] for s in state_names_f]
-            concentration.append(np.array(conc_f))
-
-        return concentration
->>>>>>> a79fda5d
 
     def get_uniform_concentration(self) -> List[np.ndarray]:
         concentration = []
         for state_names_f in self.shapes['states_per_feature']:
             concentration.append(
-<<<<<<< HEAD
-                np.full(shape=len(state_names_f), fill_value=self.initial_counts))
-=======
                 np.ones(shape=len(state_names_f))
             )
->>>>>>> a79fda5d
         return concentration
 
     def parse_attributes(self):
@@ -822,10 +778,6 @@
 
     class TYPES(Enum):
         UNIFORM = 'uniform'
-<<<<<<< HEAD
-=======
-        GAUSSIAN = 'gaussian'
->>>>>>> a79fda5d
         COST_BASED = 'cost_based'
 
     def __init__(self, config, cost_matrix=None, initial_counts=1.):
@@ -846,13 +798,6 @@
         if config['type'] == 'uniform':
             self.prior_type = self.TYPES.UNIFORM
 
-<<<<<<< HEAD
-=======
-        elif config['type'] == 'gaussian':
-            self.prior_type = self.TYPES.GAUSSIAN
-            self.covariance = config['covariance']
-
->>>>>>> a79fda5d
         elif config['type'] == 'cost_based':
             if self.cost_matrix is None:
                 ValueError('`cost_based` geo-prior requires a cost_matrix.')
@@ -877,40 +822,18 @@
             float: Logarithm of the prior probability density
         """
         if self.is_outdated(sample):
-<<<<<<< HEAD
-
-            if self.prior_type == self.TYPES.UNIFORM:
+
+            if self.prior_type is self.TYPES.UNIFORM:
                 geo_prior = 0.
-
-            # elif self.prior_type == self.TYPES.GAUSSIAN:
-            #     geo_prior = compute_gaussian_geo_prior(sample.clusters, self.data.network,
-            #     self.config['gaussian'])
-
-            elif self.prior_type == self.TYPES.COST_BASED:
+            elif self.prior_type is self.TYPES.COST_BASED:
                 geo_prior = compute_cost_based_geo_prior(
                     clusters=sample.clusters,
-=======
-            if self.prior_type is self.TYPES.UNIFORM:
-                geo_prior = 0.
-
-            elif self.prior_type is self.TYPES.GAUSSIAN:
-                geo_prior = geo_prior_gaussian(
-                    zones=sample.zones,
-                    network=self.data.network,
-                    cov=self.covariance
-                )
-
-            elif self.prior_type is self.TYPES.COST_BASED:
-                geo_prior = geo_prior_distance(
-                    zones=sample.zones,
->>>>>>> a79fda5d
                     cost_mat=self.cost_matrix,
                     scale=self.scale,
                     aggregation=self.aggregation
                 )
-
             else:
-                raise ValueError('geo_prior must be either \"uniform\", \"gaussian\" or \"cost_based\".')
+                raise ValueError('geo_prior must be either \"uniform\" or \"cost_based\".')
 
             self.cached = geo_prior
 
@@ -985,11 +908,7 @@
             costs are combined into one joint cost for the area.
 
     Returns:
-<<<<<<< HEAD
-        float: the geo-prior of the cluster
-=======
-        float: the log geo-prior of the zones
->>>>>>> a79fda5d
+        float: the log geo-prior of the cluster
     """
     AGGREGATORS = {
         'mean': np.mean,
@@ -1001,37 +920,9 @@
     else:
         raise ValueError(f'Unknown aggregation policy "{aggregation}" in geo prior.')
 
-<<<<<<< HEAD
     log_prior = 0.0
     for z in clusters:
-=======
-    AGGREGATORS = {
-        'mean': np.mean,
-        'sum': np.sum,
-        'max': np.min,  # sic: max distance == min log-likelihood
-    }
-    if aggregation in AGGREGATORS:
-        aggregator = AGGREGATORS[aggregation]
-    else:
-        raise ValueError(f'Unknown aggregation policy "{aggregation}" in geo prior.')
-
-
-    log_prior = 0.0
-    for z in zones:
->>>>>>> a79fda5d
         cost_mat_z = cost_mat[z][:, z]
-
-        # if len(locations) > 3:
-        #
-        #     delaunay = compute_delaunay(locations)
-        #     mst = minimum_spanning_tree(delaunay.multiply(dist_mat))
-        #     distances = mst.tocsr()[mst.nonzero()]
-        #
-        # elif len(locations) == 3:
-        #     distances = n_smallest_distances(dist_mat, n=2, return_idx=False)
-        #
-        # elif len(locations) == 2:
-        #     distances = n_smallest_distances(dist_mat, n=1, return_idx=False)
 
         if cost_mat_z.shape[0] > 1:
             graph = csgraph_from_dense(cost_mat_z, null_value=np.inf)
@@ -1048,41 +939,6 @@
 
         log_prior_per_edge = stats.expon.logpdf(distances, loc=0, scale=scale)
         log_prior += aggregator(log_prior_per_edge)
-<<<<<<< HEAD
-=======
-
-    return log_prior
-
-
-def prior_p_global_dirichlet(p_global, concentration, applicable_states, outdated_features,
-                             cached_prior=None):
-    """" This function evaluates the prior for p_families
-    Args:
-        p_global (np.array): p_global from the sample
-        concentration (list): list of Dirichlet concentration parameters
-        applicable_states (list): list of available categories per feature
-        outdated_features (IndexSet): The features which changed and need to be updated.
-    Kwargs:
-        cached_prior (list):
-
-    Returns:
-        float: the prior for p_global
-    """
-    _, n_feat, n_cat = p_global.shape
-
-    if outdated_features.all:
-        outdated_features = range(n_feat)
-        log_prior = np.zeros(n_feat)
-    else:
-        log_prior = cached_prior
-
-    for f in outdated_features:
-        states_f = applicable_states[f]
-        log_prior[f] = dirichlet_logpdf(
-            x=p_global[0, f, states_f],
-            alpha=concentration[f]
-        )
->>>>>>> a79fda5d
 
     return log_prior
 
@@ -1118,6 +974,7 @@
 #
 #     return log_prior
 
+
 def compute_confounding_effects_prior(confounding_effect, concentration, applicable_states,
                                       outdated_indices, cached_prior=None, broadcast=False):
     """" This function evaluates the prior for p_families
