#!/usr/bin/env python3
# -*- coding: utf-8 -*-
import itertools
from enum import Enum
from typing import List

import numpy as np

import scipy.stats as stats
from scipy.sparse.csgraph import minimum_spanning_tree, csgraph_from_dense

from sbayes.util import (compute_delaunay, n_smallest_distances,
                         log_multinom, dirichlet_logpdf)
EPS = np.finfo(float).eps


class Model(object):
    """The sBayes model: posterior distribution of clusters and parameters.

    Attributes:
        data (Data): The data used in the likelihood
        config (dict): A dictionary containing configuration parameters of the model
        confounders (dict): A ict of all confounders and group names
        shapes (dict): A dictionary with shape information for building the Likelihood and Prior objects
        likelihood (Likelihood): The likelihood of the model
        prior (Prior): Rhe prior of the model

    """
    def __init__(self, data, config):
        self.data = data
        self.config = config
        self.confounders = config['confounding_effects']
        self.n_clusters = config['clusters']
        self.min_size = config['prior']['objects_per_cluster']['min']
        self.max_size = config['prior']['objects_per_cluster']['max']
        self.sample_source = config['sample_source']
        n_sites, n_features, n_states = self.data.features['values'].shape

        self.shapes = {
            'n_sites': n_sites,
            'n_features': n_features,
            'n_states': n_states,
            'states_per_feature': self.data.features['states']
        }

        # Create likelihood and prior objects
        self.likelihood = Likelihood(data=self.data,
                                     shapes=self.shapes)
        self.prior = Prior(shapes=self.shapes,
                           config=self.config['prior'])

    def __call__(self, sample, caching=True):
        """Evaluate the (non-normalized) posterior probability of the given sample."""
        log_likelihood = self.likelihood(sample, caching=caching)
        log_prior = self.prior(sample)
        return log_likelihood + log_prior

    def __copy__(self):
        return Model(self.data, self.config)

    def get_setup_message(self):
        """Compile a set-up message for logging."""
        setup_msg = "\n"
        setup_msg += "Model\n"
        setup_msg += "##########################################\n"
        setup_msg += f"Number of clusters: {self.config['clusters']}\n"
        setup_msg += f"Clusters have a minimum size of {self.config['prior']['objects_per_cluster']['min']} " \
                     f"and a maximum size of {self.config['prior']['objects_per_cluster']['max']}\n"
        setup_msg += self.prior.get_setup_message()
        return setup_msg


class Likelihood(object):

    """Likelihood of the sBayes model.

    Attributes:
        features (np.array): The values for all sites and features.
            shape: (n_sites, n_features, n_categories)
        confounders (dict): Assignment of objects to confounders. For each confounder (c) one np.array
            with shape: (n_groups(c), n_sites)
        shapes (dict): A dictionary with shape information for building the Likelihood and Prior objects
        has (dict): Indicates if objects are in a cluster, have a confounder or are affected by a mixture component
        lh_components (dict): A dictionary of cached likelihood values for each site and feature
        weights (np.array): The cached normalized weights of each component in the final likelihood for each feature
            shape: (n_sites, n_features, 3)
        na_features (np.array): A boolean array indicating missing observations
            shape: (n_sites, n_features)
    """

    def __init__(self, data, shapes):

        self.features = data.features['values']
        self.confounders = data.confounders

        self.shapes = shapes
        self.na_features = (np.sum(self.features, axis=-1) == 0)

        # Initialize attributes for caching: assignment of objects to clusters, confounders and mixture components
        self.has = {
            'clusters': None,
            'confounders': dict(),
            'components': None
        }

        # The likelihood components
        self.lh_components = {
            'areal_effect': None,
            'confounding_effects': dict(),
            'all': None
        }

        for k, v in data.confounders.items():
            self.has['confounders'][k] = np.any(v['values'], axis=0)
            self.lh_components['confounding_effects'][k] = None

        # Weights
        self.weights = None

    def reset_cache(self):
        # Assignments
        for k in self.has:
            # Assignment to confounders is fixed
            if k == "confounders":
                pass
            else:
                self.has[k] = None

        # Lh
        for k in self.lh_components:
            if k == "confounding_effects":
                for c in self.lh_components[k]:
                    self.lh_components[k][c] = None
            else:
                self.lh_components[k] = None

        # Weights
        self.weights = None

    def __call__(self, sample, caching=True):
        """Compute the likelihood of all sites. The likelihood is defined as a mixture of areal and confounding effects.
            Args:
                sample(Sample): A Sample object consisting of clusters and weights
            Returns:
                float: The joint likelihood of the current sample
            """

        if not caching:
            self.reset_cache()

        # Compute the likelihood values per mixture component
        all_lh = self.update_component_likelihoods(sample)

        # Compute the weights of the mixture component in each feature and site
        weights = self.update_weights(sample)

        # Compute the total log-likelihood
        observation_lhs = self.get_observation_lhs(all_lh, weights, sample.source)
        sample.observation_lhs = observation_lhs
        log_lh = np.sum(np.log(observation_lhs))

        # Add the probability of observing the sampled (if sampled)
        if sample.source is not None:
            is_source = np.where(sample.source.ravel())
            p_source = weights.ravel()[is_source]
            log_lh += np.sum(np.log(p_source))

        # The step is completed -> everything is up-to-date.
        self.everything_updated(sample)

        return log_lh

<<<<<<< HEAD
    def get_observation_lhs(self, all_lh, weights, source):
=======
    @staticmethod
    def combine_lh(all_lh, weights, source):
>>>>>>> 87ce52ad
        if source is None:
            return np.sum(weights * all_lh, axis=2).ravel()
        else:
            is_source = np.where(source.ravel())
            return all_lh.ravel()[is_source]

    def everything_updated(self, sample):
        sample.what_changed['lh']['clusters'].clear()
        sample.what_changed['lh']['weights'] = False
        sample.what_changed['lh']['areal_effect'].clear()
        for k, v in self.confounders.items():
            sample.what_changed['lh']['confounding_effects'][k].clear()

    def get_confounding_effects_lh(self, sample, conf):
        """Get the lh for the confounding effect[i]"""
        # The lh for a confounding effect[i] is evaluated when initialized and when the confounding_effect[i] is changed
        if (self.lh_components['confounding_effects'][conf] is None
                or sample.what_changed['lh']['confounding_effects'][conf]):

            # assert np.allclose(a=np.sum(sample.p_families, axis=-1), b=1., rtol=EPS)
            lh = compute_confounding_effects_lh(features=self.features, groups=self.confounders[conf]['values'],
                                                confounding_effect=sample.confounding_effects[conf],
                                                shapes=self.shapes,
                                                outdated_indices=sample.what_changed['lh']['confounding_effects'][conf],
                                                cached_lh=self.lh_components['confounding_effects'][conf])
            self.lh_components['confounding_effects'][conf] = lh
        return self.lh_components['confounding_effects'][conf]

    def get_areal_effect_lh(self, sample):
        """Get the lh for the areal effect"""

        # The lh for the areal effect is evaluated when initialized or when the clusters or the areal_effect changes
        if (self.lh_components['areal_effect'] is None
                or sample.what_changed['lh']['clusters']
                or sample.what_changed['lh']['areal_effect']):

            # assert np.allclose(a=np.sum(p_zones, axis=-1), b=1., rtol=EPS)
            lh = compute_areal_effect_lh(features=self.features, clusters=sample.clusters,
                                         areal_effect=sample.areal_effect, shapes=self.shapes,
                                         outdated_indices=sample.what_changed['lh']['areal_effect'],
                                         outdated_clusters=sample.what_changed['lh']['clusters'],
                                         cached_lh=self.lh_components['areal_effect'])
            self.lh_components['areal_effect'] = lh
        return self.lh_components['areal_effect']

    def update_component_likelihoods(self, sample, caching=True):
        """Update the likelihood values for each of the mixture components"""
        lh = [self.get_areal_effect_lh(sample=sample)]

        for k in self.confounders:
            lh.append(self.get_confounding_effects_lh(sample=sample, conf=k))

        # Merge the component likelihoods into one array (if something has changed)
        if ((not caching) or (self.lh_components['all'] is None)
                or sample.what_changed['lh']['clusters'] or sample.what_changed['lh']['areal_effect']
                or any([v for v in sample.what_changed['lh']['confounding_effects'].values()])):

            self.lh_components['all'] = np.array(lh).transpose((1, 2, 0))
            self.lh_components['all'][self.na_features] = 1.

        return self.lh_components['all']

    def get_cluster_assignment(self, sample):
        """Update the cluster assignment if necessary and return it."""

        if self.has['clusters'] is None or sample.what_changed['lh']['clusters']:
            self.has['clusters'] = np.any(sample.clusters, axis=0)
        return self.has['clusters']

    def update_weights(self, sample):
        """Compute the normalized weights of each component at each site.
        Args:
            sample (Sample): the current MCMC sample.
        Returns:
            np.array: normalized weights of each component at each site.
                shape: (n_sites, n_features, 1 + n_confounders)
        """
        # Assignments are recombined when initialized or when clusters change
        if self.has['components'] is None or sample.what_changed['lh']['clusters']:
            components = [self.get_cluster_assignment(sample)]

            for k in self.confounders:
                components.append(self.has['confounders'][k])

            self.has['components'] = np.array(components).T

        # The weights are evaluated when initialized, or when the weights or the assignment to clusters changes
        if (self.weights is None or sample.what_changed['lh']['weights']
                or sample.what_changed['lh']['clusters']):

            # Extract weights for each site depending on whether the likelihood is available
            self.weights = normalize_weights(weights=sample.weights,
                                             has_components=self.has['components'])

        return self.weights


def compute_areal_effect_lh(features, clusters, shapes, areal_effect=None,
                            outdated_indices=None, outdated_clusters=None, cached_lh=None):
    """Computes the areal effect lh, that is the likelihood per site and feature given clusters z1, ... zn
    Args:
        features(np.array or 'SparseMatrix'): The feature values for all sites and features
            shape: (n_sites, n_features, n_categories)
        clusters(np.array): Binary arrays indicating the assignment of a site to the current clusters
            shape: (n_clusters, n_sites)
        areal_effect(np.array): The areal effect in the current sample
            shape: (n_clusters, n_features, n_sites)
        shapes (dict): A dictionary with shape information for building the Likelihood and Prior objects
        outdated_indices (IndexSet): Set of outdated (cluster, feature) index-pairs
        outdated_clusters (IndexSet): Set of indices, where the cluster changed (=> update across features)
        cached_lh (np.array): The cached set of likelihood values (to be updated where outdated).

    Returns:
        (np.array): the areal effect likelihood per site and feature
            shape: (n_sites, n_features)
    """

    n_clusters = len(clusters)

    if cached_lh is None:
        lh_areal_effect = np.zeros((shapes['n_sites'], shapes['n_features']))
        assert outdated_indices.all
    else:
        lh_areal_effect = cached_lh

    if outdated_indices.all:
        outdated_clusters = range(n_clusters)
    else:
        outdated_clusters = set.union(outdated_clusters,
                                      {i_cluster for (i_cluster, i_feat) in outdated_indices})

    for z in outdated_clusters:
        f_z = features[clusters[z], :, :]
        p_z = areal_effect[z, :, :]
        lh_areal_effect[clusters[z], :] = np.einsum('ijk,jk->ij', f_z, p_z)

    return lh_areal_effect


def compute_confounding_effects_lh(features, groups, shapes, confounding_effect,
                                   outdated_indices=None, cached_lh=None):
    """Computes the confounding effects lh that is the likelihood per site and feature given confounder[i]

    Args:
        features(np.array or 'SparseMatrix'): The feature values for all sites and features
            shape: (n_sites, n_features, n_categories)
        groups(np.array): Binary arrays indicating the assignment of a site to each group of the confounder[i]
            shape: (n_groups, n_sites)
        confounding_effect(np.array): The confounding effect of confounder[i] in the current sample
            shape: (n_clusters, n_features, n_sites)
        shapes (dict): A dictionary with shape information for building the Likelihood and Prior objects
        outdated_indices (IndexSet): Set of outdated (group, feature) index-pairs
        cached_lh (np.array): The cached set of likelihood values (to be updated where outdated).

    Returns:
        (np.array): the family likelihood per site and feature
            shape: (n_sites, n_features)
    """

    n_groups = len(groups)
    if cached_lh is None:
        lh_confounding_effect = np.zeros((shapes['n_sites'], shapes['n_features']))
        assert outdated_indices.all
    else:
        lh_confounding_effect = cached_lh

    if outdated_indices.all:
        outdated_indices = itertools.product(range(n_groups), range(shapes['n_features']))

    for g, i_f in outdated_indices:
        # Compute the feature likelihood vector (for all sites in family)
        f = features[groups[g], i_f, :]
        p = confounding_effect[g, i_f, :]
        lh_confounding_effect[groups[g], i_f] = f.dot(p)

    return lh_confounding_effect


def normalize_weights(weights, has_components):
    """This function assigns each site a weight if it has a likelihood and zero otherwise

    Args:
        weights (np.array): the weights to normalize
            shape: (n_features, 1 + n_confounders)
        has_components (np.array): boolean indicators, showing whether an object is
            affected by an areal or confounding effect
            shape: (n_sites, 1 + n_confounders)

    Return:
        np.array: the weight_per site
            shape: (n_sites, n_features, 1 + n_confounders)
    """

    # Broadcast weights to each site and mask with the has_components arrays
    # Broadcasting:
    #   `weights` doesnt know about sites -> add axis to broadcast to the sites-dimension of `has_component`
    #   `has_components` doesnt know about features -> add axis to broadcast to the features-dimension of `weights`
    weights_per_site = weights[np.newaxis, :, :] * has_components[:, np.newaxis, :]

    # Re-normalize the weights, where weights were masked
    return weights_per_site / weights_per_site.sum(axis=2, keepdims=True)


class Prior(object):
    """The joint prior of all parameters in the sBayes model.

    Attributes:
        size_prior (ClusterSizePrior): prior on the cluster size
        geo_prior (GeoPrior): prior on the geographic spread of a cluster
        prior_weights (WeightsPrior): prior on the mixture weights
        prior_areal_effect (ArealEffectPrior): prior on the areal effect
        prior_confounding_effects (ConfoundingEffectsPrior): prior on all confounding effects
    """

    def __init__(self, shapes, config):
        self.shapes = shapes
        self.config = config

        self.size_prior = ClusterSizePrior(config=self.config['objects_per_cluster'],
                                           shapes=self.shapes)
        self.geo_prior = GeoPrior(config=self.config['geo'])
        self.prior_weights = WeightsPrior(config=self.config['weights'],
                                          shapes=self.shapes)
        self.prior_areal_effect = ArealEffectPrior(config=self.config['areal_effect'],
                                                   shapes=self.shapes)
        self.prior_confounding_effects = dict()
        for k, v in self.config['confounding_effects'].items():
            self.prior_confounding_effects[k] = ConfoundingEffectsPrior(config=v,
                                                                        shapes=self.shapes,
                                                                        conf=k)

    def __call__(self, sample):
        """Compute the prior of the current sample.
        Args:
            sample (Sample): A Sample object consisting of clusters, weights, areal and confounding effects
        Returns:
            float: The (log)prior of the current sample
        """
        log_prior = 0

        # Sum all prior components (in log-space)
        log_prior += self.size_prior(sample)
        log_prior += self.geo_prior(sample)
        log_prior += self.prior_weights(sample)
        log_prior += self.prior_areal_effect(sample)
        for k, v in self.prior_confounding_effects.items():
            log_prior += v(sample)

        self.everything_updated(sample)

        return log_prior

    @staticmethod
    def everything_updated(sample):
        """Mark all parameters in ´sample´ as updated."""
        sample.what_changed['prior']['clusters'].clear()
        sample.what_changed['prior']['weights'] = False
        sample.what_changed['prior']['areal_effect'].clear()
        for k, v in sample.what_changed['prior']['confounding_effects'].items():
            v.clear()

    def get_setup_message(self):
        """Compile a set-up message for logging."""
        setup_msg = self.geo_prior.get_setup_message()
        setup_msg += self.size_prior.get_setup_message()
        setup_msg += self.prior_weights.get_setup_message()
        setup_msg += self.prior_areal_effect.get_setup_message()
        for k, v in self.prior_confounding_effects.items():
            setup_msg += v.get_setup_message()

        return setup_msg

    def __copy__(self):
        return Prior(shapes=self.shapes,
                     config=self.config['prior'])


class DirichletPrior(object):

    class TYPES(Enum):
        UNIFORM = 'uniform'
        DIRICHLET = 'dirichlet'

    def __init__(self, config, shapes, conf=None, initial_counts=1.):

        self.config = config
        self.shapes = shapes
        self.conf = conf

        self.initial_counts = initial_counts
        self.prior_type = None
        self.counts = None
        self.concentration = None
        self.cached = None

        self.parse_attributes()

    # todo: reactivate
    # def load_concentration(self, config: dict) -> List[np.ndarray]:
    #     if 'file' in config:
    #         return self.parse_concentration_json(config['file'])
    #     elif 'parameters' in config:
    #         return self.parse_concentration_dict(config['parameters'])

    # todo: reactivate
    # def parse_concentration_json(self, json_path: str) -> List[np.ndarray]:
    #     # Read the concentration parameters from the JSON file
    #     with open(json_path, 'r') as f:
    #         concentration_dict = json.load(f)
    #
    #     # Parse the resulting dictionary
    #     return self.parse_concentration_dict(concentration_dict)

    # todo: reactivate
    # def parse_concentration_dict(self, concentration_dict: dict) -> List[np.ndarray]:
    #     # Get feature_names and state_names lists to put parameters in the right order
    #     feature_names = self.data.feature_names['external']
    #     state_names = self.data.state_names['external']
    #     assert len(state_names) == len(feature_names) == self.n_features
    #
    #     # Compile the array with concentration parameters
    #     concentration = []
    #     for f, state_names_f in zip(feature_names, state_names):
    #         conc_f = [concentration_dict[f][s] for s in state_names_f]
    #         concentration.append(np.array(conc_f))
    #
    #     return concentration

    def get_uniform_concentration(self) -> List[np.ndarray]:
        concentration = []
        for state_names_f in self.shapes['states_per_feature']:
            concentration.append(
                np.full(shape=len(state_names_f), fill_value=self.initial_counts))
        return concentration

    def parse_attributes(self):
        raise NotImplementedError()

    def is_outdated(self, sample):
        return self.cached is None

    def __call__(self, sample):
        raise NotImplementedError()

    def invalid_prior_message(self, s):
        name = self.__class__.__name__
        valid_types = ','.join([str(t.value) for t in self.TYPES])
        return f'Invalid prior type {s} for {name} (choose from [{valid_types}]).'


class ConfoundingEffectsPrior(DirichletPrior):

    def __init__(self, config, shapes, conf, initial_counts=1.):
        super(ConfoundingEffectsPrior, self).__init__(config, shapes, conf=conf,
                                                      initial_counts=initial_counts)

    def parse_attributes(self):
        n_groups = len(self.config)

        self.concentration = [np.empty(0) for _ in range(n_groups)]
        for i_g, group in enumerate(self.config):
            if self.config[group]['type'] == 'uniform':
                self.concentration[i_g] = self.get_uniform_concentration()
            # todo: reactivate
            # elif config[family]['type'] == 'dirichlet':
            #     self.concentration[i_fam] = self.load_concentration(config[family])
            else:
                raise ValueError(self.invalid_prior_message(self.config['type']))

    def is_outdated(self, sample):
        """Check whether the cached prior for the confounding effect [i] is up-to-date or needs to be recomputed."""
        if self.cached is None:
            return True
        elif sample.what_changed['prior']['confounding_effects'][self.conf]:
            return True
        else:
            return False

    def __call__(self, sample):

        what_changed = sample.what_changed['prior']['confounding_effects'][self.conf]
        if not self.is_outdated(sample):
            return np.sum(self.cached)

        current_concentration = self.concentration

        prior = compute_confounding_effects_prior(confounding_effect=sample.confounding_effects[self.conf],
                                                  concentration=current_concentration,
                                                  applicable_states=self.shapes['states_per_feature'],
                                                  outdated_indices=what_changed,
                                                  cached_prior=self.cached,
                                                  broadcast=False)
        self.cached = prior

        return np.sum(self.cached)

    def get_setup_message(self):
        """Compile a set-up message for logging."""
        msg = f"Prior on confounding effect {self.conf}:\n"

        for i_g, group in enumerate(self.config):
            if self.config[group]['type'] == 'uniform':
                msg += f'\tUniform prior for confounder {self.conf} = {group}.\n'
            elif self.config[group]['type'] == 'dirichlet':
                msg += f'\tDirichlet prior for confounder {self.conf} = {group}.\n'
            else:
                raise ValueError(self.invalid_prior_message(self.config['type']))
        return msg


class ArealEffectPrior(DirichletPrior):

    class TYPES(Enum):
        UNIFORM = 'uniform'

    def parse_attributes(self):

        if self.config['type'] == 'uniform':
            self.prior_type = self.TYPES.UNIFORM
            self.counts = np.full(shape=(self.shapes['n_features'], self.shapes['n_states']),
                                  fill_value=self.initial_counts)

        else:
            raise ValueError(self.invalid_prior_message(self.config['type']))

    def is_outdated(self, sample):
        """Check whether the cached prior for the areal effect is up-to-date or needs to be recomputed."""
        if self.cached is None:
            return True
        elif sample.what_changed['prior']['areal_effect']:
            return True
        else:
            return False

    def __call__(self, sample):
        """Compute the prior for the areal effect (or load from cache).
        Args:
            sample (Sample): Current MCMC sample.
        Returns:
            float: Logarithm of the prior probability density.
        """
        if not self.is_outdated(sample):
            return np.sum(self.cached)

        if self.prior_type == self.TYPES.UNIFORM:
            prior_areal_effect = 0.
        else:
            raise ValueError(self.invalid_prior_message(self.prior_type))

        self.cached = prior_areal_effect
        return np.sum(self.cached)

    def get_setup_message(self):
        """Compile a set-up message for logging."""
        return f'Prior on areal effect: {self.prior_type.value}\n'


class WeightsPrior(DirichletPrior):

    class TYPES(Enum):
        UNIFORM = 'uniform'

    def parse_attributes(self):
        if self.config['type'] == 'uniform':
            self.prior_type = self.TYPES.UNIFORM
            self.counts = np.full(shape=(self.shapes['n_features'], self.shapes['n_states']),
                                  fill_value=self.initial_counts)

        else:
            raise ValueError(self.invalid_prior_message(self.config['type']))

    def is_outdated(self, sample):
        return self.cached is None or sample.what_changed['prior']['weights']

    def __call__(self, sample):
        """Compute the prior for weights (or load from cache).
        Args:
            sample (Sample): Current MCMC sample.
        Returns:
            float: Logarithm of the prior probability density.
        """
        if not self.is_outdated(sample):
            return np.sum(self.cached)

        if self.prior_type == self.TYPES.UNIFORM:
            prior_weights = 0.
        else:
            raise ValueError(self.invalid_prior_message(self.prior_type))

        self.cached = prior_weights
        return np.sum(self.cached)

    def get_setup_message(self):
        """Compile a set-up message for logging."""
        return f'Prior on weights: {self.prior_type.value}\n'


<<<<<<< HEAD
class SourcePrior(object):

    def __init__(self, config, likelihood: Likelihood):
        self.config = config
        self.likelihood = likelihood

    def __call__(self, sample):
        """Compute the prior for weights (or load from cache).
        Args:
            sample (Sample): Current MCMC sample.
        Returns:
            float: Logarithm of the prior probability density.
        """
        weights = self.likelihood.update_weights(sample)
        is_source = np.where(sample.source.ravel())
        observation_weights = weights.ravel()[is_source]
        return np.sum(np.log(observation_weights))


class ZoneSizePrior(object):
=======
class ClusterSizePrior(object):
>>>>>>> 87ce52ad

    class TYPES(Enum):
        UNIFORM_AREA = 'uniform_area'
        UNIFORM_SIZE = 'uniform_size'
        QUADRATIC_SIZE = 'quadratic'

    def __init__(self, config, shapes, initial_counts=1.):
        self.config = config
        self.shapes = shapes
        self.initial_counts = initial_counts
        self.prior_type = None

        self.cached = None
        self.parse_attributes()

    def invalid_prior_message(self, s):
        valid_types = ','.join([str(t.value) for t in self.TYPES])
        return f'Invalid prior type {s} for size prior (choose from [{valid_types}]).'

    def parse_attributes(self):
        size_prior_type = self.config['type']
        if size_prior_type == 'uniform_area':
            self.prior_type = self.TYPES.UNIFORM_AREA
        elif size_prior_type == 'uniform_size':
            self.prior_type = self.TYPES.UNIFORM_SIZE
        elif size_prior_type == 'quadratic':
            self.prior_type = self.TYPES.QUADRATIC_SIZE
        else:
            raise ValueError(self.invalid_prior_message(size_prior_type))

    def is_outdated(self, sample):
        return self.cached is None or sample.what_changed['prior']['clusters']

    def __call__(self, sample):
        """Compute the prior probability of a set of clusters, based on its number of objects.
        Args:
            sample (Sample): Current MCMC sample.
        Returns:
            float: log-probability of the cluster size.
        """

        if self.is_outdated(sample):
            sizes = np.sum(sample.clusters, axis=-1)

            if self.prior_type == self.TYPES.UNIFORM_SIZE:
                # P(size)   =   uniform
                # P(zone | size)   =   1 / |{zones of size k}|   =   1 / (n choose k)
<<<<<<< HEAD
                # logp = -np.sum(log_binom(n_sites, sizes))
                logp = -log_multinom(n_sites, sizes)
=======
                logp = -log_multinom(self.shapes['n_sites'], sizes)
>>>>>>> 87ce52ad

            elif self.prior_type == self.TYPES.QUADRATIC_SIZE:
                # Here we assume that only a quadratically growing subset of zones is
                # plausibly permitted by the likelihood and/or geo-prior.
                # P(zone | size) = 1 / |{"plausible" zones of size k}| = 1 / k**2
                log_plausible_clusters = np.log(sizes ** 2)
                logp = -np.sum(log_plausible_clusters)

            elif self.prior_type == self.TYPES.UNIFORM_AREA:
                # No size prior
                # P(zone | size) = P(zone) = const.
                logp = 0.
            else:
                raise ValueError(self.invalid_prior_message(self.prior_type))

            self.cached = logp

        return self.cached

    def get_setup_message(self):
        """Compile a set-up message for logging."""
        return f'Prior on area size: {self.prior_type.value}\n'

    # @staticmethod
    # def sample(prior_type, n_clusters, n_sites):
    #     if prior_type == ClusterSizePrior.TYPES.UNIFORM_AREA:
    #         onehots = np.eye(n_clusters+1, n_clusters, dtype=bool)
    #         return onehots[np.random.randint(0, n_clusters+1, size=n_sites)].T
    #     else:
    #         raise NotImplementedError()


class GeoPrior(object):

    class TYPES(Enum):
        UNIFORM = 'uniform'
        COST_BASED = 'cost_based'

    def __init__(self, config, initial_counts=1.):
        self.config = config
        self.initial_counts = initial_counts

        self.prior_type = None
        self.cost_matrix = None
        self.scale = None
        self.cached = None

        self.parse_attributes(config)

    def parse_attributes(self, config):
        if config['type'] == 'uniform':
            self.prior_type = self.TYPES.UNIFORM
        # todo: read cost matrix from cost-matrix file
        # elif config['type'] == 'cost_based':
        #     self.prior_type = self.TYPES.COST_BASED
        #
        #     self.cost_matrix = self.data.geo_prior['cost_matrix']
        #     self.scale = config['rate']
        #     self.aggregation = config['aggregation']
        #     self.linkage = config['linkage']
        else:
            raise ValueError('Geo prior not supported')

    def is_outdated(self, sample):
        return self.cached is None or sample.what_changed['prior']['clusters']

    def __call__(self, sample):
        """Compute the geo-prior of the current cluster (or load from cache).
        Args:
            sample (Sample): Current MCMC sample
        Returns:
            float: Logarithm of the prior probability density
        """
        if self.is_outdated(sample):

            if self.prior_type == self.TYPES.UNIFORM:
                geo_prior = 0.

            # elif self.prior_type == self.TYPES.GAUSSIAN:
            #     geo_prior = compute_gaussian_geo_prior(sample.zones, self.data.network,
            #     self.config['gaussian'])

            # todo: implement geo-prior
            # elif self.prior_type == self.TYPES.COST_BASED:
            #     geo_prior = compute_cost_based_geo_prior(
            #         zones=sample.zones,
            #         cost_mat=self.cost_matrix,
            #         scale=self.scale,
            #         aggregation=self.aggregation
            #     )

            else:
                raise ValueError('geo_prior must be either \"uniform\", \"gaussian\" or \"cost_based\".')

            self.cached = geo_prior

        return self.cached

    def invalid_prior_message(self, s):
        valid_types = ','.join([str(t.value) for t in self.TYPES])
        return f'Invalid prior type {s} for geo-prior (choose from [{valid_types}]).'

    def get_setup_message(self):
        """Compile a set-up message for logging."""
        msg = f'Geo-prior: {self.prior_type.value}\n'
        if self.prior_type == self.TYPES.COST_BASED:
            msg += f'\tScale: {self.scale}\n'
            if self.config['costs'] == 'from_data':
                msg += '\tCost-matrix inferred from geo-locations.\n'
            else:
                msg += f'\tCost-matrix file: {self.config["costs"]}\n'
        return msg


def compute_gaussian_geo_prior(zones: np.array, network: dict, cov: np.array):
    """
    This function computes the two-dimensional Gaussian geo-prior for all edges in the zone
    Args:
        zones (np.array): boolean array representing the current zone
        network (dict): network containing the graph, location,...
        cov (np.array): Covariance matrix of the multivariate gaussian (estimated from the data)

    Returns:
        float: the log geo-prior of the zones
    """
    log_prior = np.ndarray([])
    for z in zones:
        dist_mat = network['dist_mat'][z][:, z]
        locations = network['locations'][z]

        if len(locations) > 3:

            delaunay = compute_delaunay(locations)
            mst = minimum_spanning_tree(delaunay.multiply(dist_mat))
            i1, i2 = mst.nonzero()

        elif len(locations) == 3:
            i1, i2 = n_smallest_distances(dist_mat, n=2, return_idx=True)

        elif len(locations) == 2:
            i1, i2 = n_smallest_distances(dist_mat, n=1, return_idx=True)

        else:
            raise ValueError("Too few locations to compute distance.")

        diffs = locations[i1] - locations[i2]
        prior_z = stats.multivariate_normal.logpdf(diffs, mean=[0, 0], cov=cov)
        log_prior = np.append(log_prior, prior_z)

    return np.mean(log_prior)


def compute_cosed_based_geo_prior(zones: np.array,
                       cost_mat: np.array,
                       scale: float,
                       aggregation: str):
    """ This function computes the geo prior for the sum of all distances of the mst of a zone
    Args:
        zones (np.array): The current zones (boolean array)
        cost_mat (np.array): The cost matrix between locations
        scale (float): The scale parameter of an exponential distribution
        aggregation (str): The aggregation policy, defining how the single edge
            costs are combined into one joint cost for the area.

    Returns:
        float: the geo-prior of the zones
    """

    log_prior = np.ndarray([])
    for z in zones:
        cost_mat_z = cost_mat[z][:, z]

        # if len(locations) > 3:
        #
        #     delaunay = compute_delaunay(locations)
        #     mst = minimum_spanning_tree(delaunay.multiply(dist_mat))
        #     distances = mst.tocsr()[mst.nonzero()]
        #
        # elif len(locations) == 3:
        #     distances = n_smallest_distances(dist_mat, n=2, return_idx=False)
        #
        # elif len(locations) == 2:
        #     distances = n_smallest_distances(dist_mat, n=1, return_idx=False)

        if cost_mat_z.shape[0] > 1:
            graph = csgraph_from_dense(cost_mat_z, null_value=np.inf)
            mst = minimum_spanning_tree(graph)

            # When there are zero costs between languages the MST might be 0
            if mst.nnz > 0:

                distances = mst.tocsr()[mst.nonzero()]
            else:
                distances = 0
        else:
            raise ValueError("Too few locations to compute distance.")

        log_prior = stats.expon.logpdf(distances, loc=0, scale=scale)

    if aggregation == 'mean':
        return np.mean(log_prior)
    elif aggregation == 'sum':
        return np.sum(log_prior)
    elif aggregation == 'max':
        return np.min(log_prior)
    else:
        raise ValueError(f'Unknown aggregation policy "{aggregation}" in geo prior.')


# def prior_p_global_dirichlet(p_global, concentration, applicable_states, outdated_features,
#                              cached_prior=None):
#     """" This function evaluates the prior for p_families
#     Args:
#         p_global (np.array): p_global from the sample
#         concentration (list): list of Dirichlet concentration parameters
#         applicable_states (list): list of available categories per feature
#         outdated_features (IndexSet): The features which changed and need to be updated.
#     Kwargs:
#         cached_prior (list):
#
#     Returns:
#         float: the prior for p_global
#     """
#     _, n_feat, n_cat = p_global.shape
#
#     if outdated_features.all:
#         outdated_features = range(n_feat)
#         log_prior = np.zeros(n_feat)
#     else:
#         log_prior = cached_prior
#
#     for f in outdated_features:
#         states_f = applicable_states[f]
#         log_prior[f] = dirichlet_logpdf(
#             x=p_global[0, f, states_f],
#             alpha=concentration[f]
#         )
#
#     return log_prior

def compute_confounding_effects_prior(confounding_effect, concentration, applicable_states,
                                      outdated_indices, cached_prior=None, broadcast=False):
    """" This function evaluates the prior for p_families
    Args:
        confounding_effect (np.array): The confounding effect [i] from the sample
        concentration (list): List of Dirichlet concentration parameters
        applicable_states (list): List of available states per feature
        outdated_indices (IndexSet): The features which need to be updated in each group
        cached_prior (np.array): The cached prior for confound effect [i]
        broadcast (bool): Apply the same prior for all groups (TRUE)?

    Returns:
        float: the prior for confounding effect [i]
    """
    n_groups, n_features, n_states = confounding_effect.shape

    if cached_prior is None:
        assert outdated_indices.all
        log_prior = np.zeros((n_groups, n_features))
    else:
        log_prior = cached_prior

    for group, f in outdated_indices:

        if broadcast:
            # One prior is applied to all groups
            concentration_group = concentration[f]

        else:
            # One prior per group
            concentration_group = concentration[group][f]

        states_f = applicable_states[f]
        conf_group = confounding_effect[group, f, states_f]

        log_prior[group, f] = dirichlet_logpdf(x=conf_group, alpha=conf_group)

    return log_prior


if __name__ == '__main__':
    import doctest
    doctest.testmod()<|MERGE_RESOLUTION|>--- conflicted
+++ resolved
@@ -46,8 +46,11 @@
         # Create likelihood and prior objects
         self.likelihood = Likelihood(data=self.data,
                                      shapes=self.shapes)
-        self.prior = Prior(shapes=self.shapes,
-                           config=self.config['prior'])
+        self.prior = Prior(
+            shapes=self.shapes,
+            config=self.config['prior'],
+            data=data
+        )
 
     def __call__(self, sample, caching=True):
         """Evaluate the (non-normalized) posterior probability of the given sample."""
@@ -105,7 +108,7 @@
 
         # The likelihood components
         self.lh_components = {
-            'areal_effect': None,
+            'cluster_effect': None,
             'confounding_effects': dict(),
             'all': None
         }
@@ -149,13 +152,13 @@
             self.reset_cache()
 
         # Compute the likelihood values per mixture component
-        all_lh = self.update_component_likelihoods(sample)
+        component_lhs = self.update_component_likelihoods(sample)
 
         # Compute the weights of the mixture component in each feature and site
         weights = self.update_weights(sample)
 
         # Compute the total log-likelihood
-        observation_lhs = self.get_observation_lhs(all_lh, weights, sample.source)
+        observation_lhs = self.get_observation_lhs(component_lhs, weights, sample.source)
         sample.observation_lhs = observation_lhs
         log_lh = np.sum(np.log(observation_lhs))
 
@@ -170,12 +173,8 @@
 
         return log_lh
 
-<<<<<<< HEAD
-    def get_observation_lhs(self, all_lh, weights, source):
-=======
     @staticmethod
-    def combine_lh(all_lh, weights, source):
->>>>>>> 87ce52ad
+    def get_observation_lhs(all_lh, weights, source):
         if source is None:
             return np.sum(weights * all_lh, axis=2).ravel()
         else:
@@ -185,7 +184,7 @@
     def everything_updated(self, sample):
         sample.what_changed['lh']['clusters'].clear()
         sample.what_changed['lh']['weights'] = False
-        sample.what_changed['lh']['areal_effect'].clear()
+        sample.what_changed['lh']['cluster_effect'].clear()
         for k, v in self.confounders.items():
             sample.what_changed['lh']['confounding_effects'][k].clear()
 
@@ -204,33 +203,33 @@
             self.lh_components['confounding_effects'][conf] = lh
         return self.lh_components['confounding_effects'][conf]
 
-    def get_areal_effect_lh(self, sample):
-        """Get the lh for the areal effect"""
-
-        # The lh for the areal effect is evaluated when initialized or when the clusters or the areal_effect changes
-        if (self.lh_components['areal_effect'] is None
+    def get_cluster_effect_lh(self, sample):
+        """Get the lh for the cluster effect"""
+
+        # The lh for the areal effect is evaluated when initialized or when the clusters or the cluster_effect changes
+        if (self.lh_components['cluster_effect'] is None
                 or sample.what_changed['lh']['clusters']
-                or sample.what_changed['lh']['areal_effect']):
+                or sample.what_changed['lh']['cluster_effect']):
 
             # assert np.allclose(a=np.sum(p_zones, axis=-1), b=1., rtol=EPS)
-            lh = compute_areal_effect_lh(features=self.features, clusters=sample.clusters,
-                                         areal_effect=sample.areal_effect, shapes=self.shapes,
-                                         outdated_indices=sample.what_changed['lh']['areal_effect'],
-                                         outdated_clusters=sample.what_changed['lh']['clusters'],
-                                         cached_lh=self.lh_components['areal_effect'])
-            self.lh_components['areal_effect'] = lh
-        return self.lh_components['areal_effect']
+            lh = compute_cluster_effect_lh(features=self.features, clusters=sample.clusters,
+                                           cluster_effect=sample.cluster_effect, shapes=self.shapes,
+                                           outdated_indices=sample.what_changed['lh']['cluster_effect'],
+                                           outdated_clusters=sample.what_changed['lh']['clusters'],
+                                           cached_lh=self.lh_components['cluster_effect'])
+            self.lh_components['cluster_effect'] = lh
+        return self.lh_components['cluster_effect']
 
     def update_component_likelihoods(self, sample, caching=True):
         """Update the likelihood values for each of the mixture components"""
-        lh = [self.get_areal_effect_lh(sample=sample)]
+        lh = [self.get_cluster_effect_lh(sample=sample)]
 
         for k in self.confounders:
             lh.append(self.get_confounding_effects_lh(sample=sample, conf=k))
 
         # Merge the component likelihoods into one array (if something has changed)
         if ((not caching) or (self.lh_components['all'] is None)
-                or sample.what_changed['lh']['clusters'] or sample.what_changed['lh']['areal_effect']
+                or sample.what_changed['lh']['clusters'] or sample.what_changed['lh']['cluster_effect']
                 or any([v for v in sample.what_changed['lh']['confounding_effects'].values()])):
 
             self.lh_components['all'] = np.array(lh).transpose((1, 2, 0))
@@ -273,15 +272,15 @@
         return self.weights
 
 
-def compute_areal_effect_lh(features, clusters, shapes, areal_effect=None,
-                            outdated_indices=None, outdated_clusters=None, cached_lh=None):
+def compute_cluster_effect_lh(features, clusters, shapes, cluster_effect=None,
+                              outdated_indices=None, outdated_clusters=None, cached_lh=None):
     """Computes the areal effect lh, that is the likelihood per site and feature given clusters z1, ... zn
     Args:
         features(np.array or 'SparseMatrix'): The feature values for all sites and features
             shape: (n_sites, n_features, n_categories)
         clusters(np.array): Binary arrays indicating the assignment of a site to the current clusters
             shape: (n_clusters, n_sites)
-        areal_effect(np.array): The areal effect in the current sample
+        cluster_effect(np.array): The areal effect in the current sample
             shape: (n_clusters, n_features, n_sites)
         shapes (dict): A dictionary with shape information for building the Likelihood and Prior objects
         outdated_indices (IndexSet): Set of outdated (cluster, feature) index-pairs
@@ -296,10 +295,10 @@
     n_clusters = len(clusters)
 
     if cached_lh is None:
-        lh_areal_effect = np.zeros((shapes['n_sites'], shapes['n_features']))
+        lh_cluster_effect = np.zeros((shapes['n_sites'], shapes['n_features']))
         assert outdated_indices.all
     else:
-        lh_areal_effect = cached_lh
+        lh_cluster_effect = cached_lh
 
     if outdated_indices.all:
         outdated_clusters = range(n_clusters)
@@ -309,10 +308,10 @@
 
     for z in outdated_clusters:
         f_z = features[clusters[z], :, :]
-        p_z = areal_effect[z, :, :]
-        lh_areal_effect[clusters[z], :] = np.einsum('ijk,jk->ij', f_z, p_z)
-
-    return lh_areal_effect
+        p_z = cluster_effect[z, :, :]
+        lh_cluster_effect[clusters[z], :] = np.einsum('ijk,jk->ij', f_z, p_z)
+
+    return lh_cluster_effect
 
 
 def compute_confounding_effects_lh(features, groups, shapes, confounding_effect,
@@ -386,21 +385,22 @@
         size_prior (ClusterSizePrior): prior on the cluster size
         geo_prior (GeoPrior): prior on the geographic spread of a cluster
         prior_weights (WeightsPrior): prior on the mixture weights
-        prior_areal_effect (ArealEffectPrior): prior on the areal effect
+        prior_cluster_effect (ClusterEffectPrior): prior on the areal effect
         prior_confounding_effects (ConfoundingEffectsPrior): prior on all confounding effects
     """
 
-    def __init__(self, shapes, config):
+    def __init__(self, shapes, config, data):
         self.shapes = shapes
         self.config = config
 
         self.size_prior = ClusterSizePrior(config=self.config['objects_per_cluster'],
                                            shapes=self.shapes)
-        self.geo_prior = GeoPrior(config=self.config['geo'])
+        self.geo_prior = GeoPrior(config=self.config['geo'],
+                                  cost_matrix=data.geo_prior['cost_matrix'])
         self.prior_weights = WeightsPrior(config=self.config['weights'],
                                           shapes=self.shapes)
-        self.prior_areal_effect = ArealEffectPrior(config=self.config['areal_effect'],
-                                                   shapes=self.shapes)
+        self.prior_cluster_effect = ClusterEffectPrior(config=self.config['cluster_effect'],
+                                                       shapes=self.shapes)
         self.prior_confounding_effects = dict()
         for k, v in self.config['confounding_effects'].items():
             self.prior_confounding_effects[k] = ConfoundingEffectsPrior(config=v,
@@ -420,7 +420,7 @@
         log_prior += self.size_prior(sample)
         log_prior += self.geo_prior(sample)
         log_prior += self.prior_weights(sample)
-        log_prior += self.prior_areal_effect(sample)
+        log_prior += self.prior_cluster_effect(sample)
         for k, v in self.prior_confounding_effects.items():
             log_prior += v(sample)
 
@@ -433,7 +433,7 @@
         """Mark all parameters in ´sample´ as updated."""
         sample.what_changed['prior']['clusters'].clear()
         sample.what_changed['prior']['weights'] = False
-        sample.what_changed['prior']['areal_effect'].clear()
+        sample.what_changed['prior']['cluster_effect'].clear()
         for k, v in sample.what_changed['prior']['confounding_effects'].items():
             v.clear()
 
@@ -442,7 +442,7 @@
         setup_msg = self.geo_prior.get_setup_message()
         setup_msg += self.size_prior.get_setup_message()
         setup_msg += self.prior_weights.get_setup_message()
-        setup_msg += self.prior_areal_effect.get_setup_message()
+        setup_msg += self.prior_cluster_effect.get_setup_message()
         for k, v in self.prior_confounding_effects.items():
             setup_msg += v.get_setup_message()
 
@@ -586,7 +586,7 @@
         return msg
 
 
-class ArealEffectPrior(DirichletPrior):
+class ClusterEffectPrior(DirichletPrior):
 
     class TYPES(Enum):
         UNIFORM = 'uniform'
@@ -605,7 +605,7 @@
         """Check whether the cached prior for the areal effect is up-to-date or needs to be recomputed."""
         if self.cached is None:
             return True
-        elif sample.what_changed['prior']['areal_effect']:
+        elif sample.what_changed['prior']['cluster_effect']:
             return True
         else:
             return False
@@ -621,16 +621,16 @@
             return np.sum(self.cached)
 
         if self.prior_type == self.TYPES.UNIFORM:
-            prior_areal_effect = 0.
+            prior_cluster_effect = 0.
         else:
             raise ValueError(self.invalid_prior_message(self.prior_type))
 
-        self.cached = prior_areal_effect
+        self.cached = prior_cluster_effect
         return np.sum(self.cached)
 
     def get_setup_message(self):
         """Compile a set-up message for logging."""
-        return f'Prior on areal effect: {self.prior_type.value}\n'
+        return f'Prior on cluster effect: {self.prior_type.value}\n'
 
 
 class WeightsPrior(DirichletPrior):
@@ -673,7 +673,6 @@
         return f'Prior on weights: {self.prior_type.value}\n'
 
 
-<<<<<<< HEAD
 class SourcePrior(object):
 
     def __init__(self, config, likelihood: Likelihood):
@@ -693,10 +692,7 @@
         return np.sum(np.log(observation_weights))
 
 
-class ZoneSizePrior(object):
-=======
 class ClusterSizePrior(object):
->>>>>>> 87ce52ad
 
     class TYPES(Enum):
         UNIFORM_AREA = 'uniform_area'
@@ -743,18 +739,13 @@
 
             if self.prior_type == self.TYPES.UNIFORM_SIZE:
                 # P(size)   =   uniform
-                # P(zone | size)   =   1 / |{zones of size k}|   =   1 / (n choose k)
-<<<<<<< HEAD
-                # logp = -np.sum(log_binom(n_sites, sizes))
-                logp = -log_multinom(n_sites, sizes)
-=======
+                # P(zone | size)   =   1 / |{clusters of size k}|   =   1 / (n choose k)
                 logp = -log_multinom(self.shapes['n_sites'], sizes)
->>>>>>> 87ce52ad
 
             elif self.prior_type == self.TYPES.QUADRATIC_SIZE:
-                # Here we assume that only a quadratically growing subset of zones is
+                # Here we assume that only a quadratically growing subset of clusters is
                 # plausibly permitted by the likelihood and/or geo-prior.
-                # P(zone | size) = 1 / |{"plausible" zones of size k}| = 1 / k**2
+                # P(zone | size) = 1 / |{"plausible" clusters of size k}| = 1 / k**2
                 log_plausible_clusters = np.log(sizes ** 2)
                 logp = -np.sum(log_plausible_clusters)
 
@@ -771,7 +762,7 @@
 
     def get_setup_message(self):
         """Compile a set-up message for logging."""
-        return f'Prior on area size: {self.prior_type.value}\n'
+        return f'Prior on cluster size: {self.prior_type.value}\n'
 
     # @staticmethod
     # def sample(prior_type, n_clusters, n_sites):
@@ -788,28 +779,34 @@
         UNIFORM = 'uniform'
         COST_BASED = 'cost_based'
 
-    def __init__(self, config, initial_counts=1.):
+    def __init__(self, config, cost_matrix=None, initial_counts=1.):
         self.config = config
+        self.cost_matrix = cost_matrix
         self.initial_counts = initial_counts
 
         self.prior_type = None
         self.cost_matrix = None
         self.scale = None
         self.cached = None
+        self.aggregation = None
+        self.linkage = None
 
         self.parse_attributes(config)
 
     def parse_attributes(self, config):
         if config['type'] == 'uniform':
             self.prior_type = self.TYPES.UNIFORM
-        # todo: read cost matrix from cost-matrix file
-        # elif config['type'] == 'cost_based':
-        #     self.prior_type = self.TYPES.COST_BASED
-        #
-        #     self.cost_matrix = self.data.geo_prior['cost_matrix']
-        #     self.scale = config['rate']
-        #     self.aggregation = config['aggregation']
-        #     self.linkage = config['linkage']
+
+        elif config['type'] == 'cost_based':
+            if self.cost_matrix is None:
+                ValueError('`cost_based` geo-prior requires a cost_matrix.')
+
+            self.prior_type = self.TYPES.COST_BASED
+            self.cost_matrix = self.cost_matrix
+            self.scale = config['rate']
+            self.aggregation = config['aggregation']
+            self.linkage = config['linkage']
+
         else:
             raise ValueError('Geo prior not supported')
 
@@ -829,17 +826,16 @@
                 geo_prior = 0.
 
             # elif self.prior_type == self.TYPES.GAUSSIAN:
-            #     geo_prior = compute_gaussian_geo_prior(sample.zones, self.data.network,
+            #     geo_prior = compute_gaussian_geo_prior(sample.clusters, self.data.network,
             #     self.config['gaussian'])
 
-            # todo: implement geo-prior
-            # elif self.prior_type == self.TYPES.COST_BASED:
-            #     geo_prior = compute_cost_based_geo_prior(
-            #         zones=sample.zones,
-            #         cost_mat=self.cost_matrix,
-            #         scale=self.scale,
-            #         aggregation=self.aggregation
-            #     )
+            elif self.prior_type == self.TYPES.COST_BASED:
+                geo_prior = compute_cost_based_geo_prior(
+                    clusters=sample.clusters,
+                    cost_mat=self.cost_matrix,
+                    scale=self.scale,
+                    aggregation=self.aggregation
+                )
 
             else:
                 raise ValueError('geo_prior must be either \"uniform\", \"gaussian\" or \"cost_based\".')
@@ -864,19 +860,19 @@
         return msg
 
 
-def compute_gaussian_geo_prior(zones: np.array, network: dict, cov: np.array):
+def compute_gaussian_geo_prior(cluster: np.array, network: dict, cov: np.array):
     """
     This function computes the two-dimensional Gaussian geo-prior for all edges in the zone
     Args:
-        zones (np.array): boolean array representing the current zone
+        cluster (np.array): boolean array representing the current zone
         network (dict): network containing the graph, location,...
         cov (np.array): Covariance matrix of the multivariate gaussian (estimated from the data)
 
     Returns:
-        float: the log geo-prior of the zones
+        float: the log geo-prior of the clusters
     """
     log_prior = np.ndarray([])
-    for z in zones:
+    for z in cluster:
         dist_mat = network['dist_mat'][z][:, z]
         locations = network['locations'][z]
 
@@ -902,24 +898,35 @@
     return np.mean(log_prior)
 
 
-def compute_cosed_based_geo_prior(zones: np.array,
-                       cost_mat: np.array,
-                       scale: float,
-                       aggregation: str):
+def compute_cost_based_geo_prior(
+        clusters: np.array,
+        cost_mat: np.array,
+        scale: float,
+        aggregation: str
+):
     """ This function computes the geo prior for the sum of all distances of the mst of a zone
     Args:
-        zones (np.array): The current zones (boolean array)
+        clusters (np.array): The current cluster (boolean array)
         cost_mat (np.array): The cost matrix between locations
         scale (float): The scale parameter of an exponential distribution
         aggregation (str): The aggregation policy, defining how the single edge
             costs are combined into one joint cost for the area.
 
     Returns:
-        float: the geo-prior of the zones
+        float: the geo-prior of the cluster
     """
-
-    log_prior = np.ndarray([])
-    for z in zones:
+    AGGREGATORS = {
+        'mean': np.mean,
+        'sum': np.sum,
+        'max': np.min,  # sic: max distance == min log-likelihood
+    }
+    if aggregation in AGGREGATORS:
+        aggregator = AGGREGATORS[aggregation]
+    else:
+        raise ValueError(f'Unknown aggregation policy "{aggregation}" in geo prior.')
+
+    log_prior = 0.0
+    for z in clusters:
         cost_mat_z = cost_mat[z][:, z]
 
         # if len(locations) > 3:
@@ -947,16 +954,10 @@
         else:
             raise ValueError("Too few locations to compute distance.")
 
-        log_prior = stats.expon.logpdf(distances, loc=0, scale=scale)
-
-    if aggregation == 'mean':
-        return np.mean(log_prior)
-    elif aggregation == 'sum':
-        return np.sum(log_prior)
-    elif aggregation == 'max':
-        return np.min(log_prior)
-    else:
-        raise ValueError(f'Unknown aggregation policy "{aggregation}" in geo prior.')
+        log_prior_per_edge = stats.expon.logpdf(distances, loc=0, scale=scale)
+        log_prior += aggregator(log_prior_per_edge)
+
+    return log_prior
 
 
 # def prior_p_global_dirichlet(p_global, concentration, applicable_states, outdated_features,
@@ -1025,7 +1026,7 @@
         states_f = applicable_states[f]
         conf_group = confounding_effect[group, f, states_f]
 
-        log_prior[group, f] = dirichlet_logpdf(x=conf_group, alpha=conf_group)
+        log_prior[group, f] = dirichlet_logpdf(x=conf_group, alpha=concentration_group)
 
     return log_prior
 
