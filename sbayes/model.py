#!/usr/bin/env python3
# -*- coding: utf-8 -*-
import itertools
import typing
from enum import Enum
from typing import List

import numpy as np

import scipy.stats as stats
from scipy.sparse.csgraph import minimum_spanning_tree, csgraph_from_dense

<<<<<<< HEAD
from sbayes.util import (compute_delaunay, n_smallest_distances,
                         log_multinom, dirichlet_logpdf)
=======
from sbayes.util import (compute_delaunay, n_smallest_distances, log_binom, log_multinom,
                         counts_to_dirichlet, inheritance_counts_to_dirichlet,
                         dirichlet_logpdf, log_expit)

>>>>>>> 99346877
EPS = np.finfo(float).eps


class Model(object):
    """The sBayes model: posterior distribution of clusters and parameters.

    Attributes:
        data (Data): The data used in the likelihood
        config (dict): A dictionary containing configuration parameters of the model
        confounders (dict): A ict of all confounders and group names
        shapes (dict): A dictionary with shape information for building the Likelihood and Prior objects
        likelihood (Likelihood): The likelihood of the model
        prior (Prior): Rhe prior of the model

    """
    def __init__(self, data, config):
        self.data = data
        self.config = config
        self.confounders = config['confounding_effects']
        self.n_clusters = config['clusters']
        self.min_size = config['prior']['objects_per_cluster']['min']
        self.max_size = config['prior']['objects_per_cluster']['max']
        self.sample_source = config['sample_source']
        n_sites, n_features, n_states = self.data.features['values'].shape

        self.shapes = {
            'n_sites': n_sites,
            'n_features': n_features,
            'n_states': n_states,
            'states_per_feature': self.data.features['states']
        }

        # Create likelihood and prior objects
        self.likelihood = Likelihood(data=self.data,
                                     shapes=self.shapes)
        self.prior = Prior(
            shapes=self.shapes,
            config=self.config['prior'],
            data=data
        )

    def __call__(self, sample, caching=True):
        """Evaluate the (non-normalized) posterior probability of the given sample."""
        log_likelihood = self.likelihood(sample, caching=caching)
        log_prior = self.prior(sample)
        return log_likelihood + log_prior

    def __copy__(self):
        return Model(self.data, self.config)

    def get_setup_message(self):
        """Compile a set-up message for logging."""
        setup_msg = "\n"
        setup_msg += "Model\n"
        setup_msg += "##########################################\n"
        setup_msg += f"Number of clusters: {self.config['clusters']}\n"
        setup_msg += f"Clusters have a minimum size of {self.config['prior']['objects_per_cluster']['min']} " \
                     f"and a maximum size of {self.config['prior']['objects_per_cluster']['max']}\n"
        setup_msg += self.prior.get_setup_message()
        return setup_msg


class Likelihood(object):

    """Likelihood of the sBayes model.

    Attributes:
        features (np.array): The values for all sites and features.
            shape: (n_sites, n_features, n_categories)
        confounders (dict): Assignment of objects to confounders. For each confounder (c) one np.array
            with shape: (n_groups(c), n_sites)
        shapes (dict): A dictionary with shape information for building the Likelihood and Prior objects
        has (dict): Indicates if objects are in a cluster, have a confounder or are affected by a mixture component
        lh_components (dict): A dictionary of cached likelihood values for each site and feature
        weights (np.array): The cached normalized weights of each component in the final likelihood for each feature
            shape: (n_sites, n_features, 3)
        na_features (np.array): A boolean array indicating missing observations
            shape: (n_sites, n_features)
    """

    def __init__(self, data, shapes):

        self.features = data.features['values']
        self.confounders = data.confounders

        self.shapes = shapes
        self.na_features = (np.sum(self.features, axis=-1) == 0)

        # Initialize attributes for caching: assignment of objects to clusters, confounders and mixture components
        self.has = {
            'clusters': None,
            'confounders': dict(),
            'components': None
        }

        # The likelihood components
        self.lh_components = {
            'cluster_effect': None,
            'confounding_effects': dict(),
            'all': None
        }

        for k, v in data.confounders.items():
            self.has['confounders'][k] = np.any(v['values'], axis=0)
            self.lh_components['confounding_effects'][k] = None

        # Weights
        self.weights = None

    def reset_cache(self):
        # Assignments
        for k in self.has:
            # Assignment to confounders is fixed
            if k == "confounders":
                pass
            else:
                self.has[k] = None

        # Lh
        for k in self.lh_components:
            if k == "confounding_effects":
                for c in self.lh_components[k]:
                    self.lh_components[k][c] = None
            else:
                self.lh_components[k] = None

        # Weights
        self.weights = None

    def __call__(self, sample, caching=True):
        """Compute the likelihood of all sites. The likelihood is defined as a mixture of areal and confounding effects.
            Args:
                sample(Sample): A Sample object consisting of clusters and weights
            Returns:
                float: The joint likelihood of the current sample
            """

        if not caching:
            self.reset_cache()

        # Compute the likelihood values per mixture component
        component_lhs = self.update_component_likelihoods(sample)

        # Compute the weights of the mixture component in each feature and site
        weights = self.update_weights(sample)

        # Compute the total log-likelihood
        observation_lhs = self.get_observation_lhs(component_lhs, weights, sample.source)
        sample.observation_lhs = observation_lhs
        log_lh = np.sum(np.log(observation_lhs))

        # Add the probability of observing the sampled (if sampled)
        if sample.source is not None:
            is_source = np.where(sample.source.ravel())
            p_source = weights.ravel()[is_source]
            log_lh += np.sum(np.log(p_source))

        # The step is completed -> everything is up-to-date.
        self.everything_updated(sample)

        return log_lh

    @staticmethod
    def get_observation_lhs(all_lh, weights, source):
        if source is None:
            return np.sum(weights * all_lh, axis=2).ravel()
        else:
            is_source = np.where(source.ravel())
            return all_lh.ravel()[is_source]

    def everything_updated(self, sample):
        sample.what_changed['lh']['clusters'].clear()
        sample.what_changed['lh']['weights'] = False
        sample.what_changed['lh']['cluster_effect'].clear()
        for k, v in self.confounders.items():
            sample.what_changed['lh']['confounding_effects'][k].clear()

    def get_confounding_effects_lh(self, sample, conf):
        """Get the lh for the confounding effect[i]"""
        # The lh for a confounding effect[i] is evaluated when initialized and when the confounding_effect[i] is changed
        if (self.lh_components['confounding_effects'][conf] is None
                or sample.what_changed['lh']['confounding_effects'][conf]):

            # assert np.allclose(a=np.sum(sample.p_families, axis=-1), b=1., rtol=EPS)
            lh = compute_confounding_effects_lh(features=self.features, groups=self.confounders[conf]['values'],
                                                confounding_effect=sample.confounding_effects[conf],
                                                shapes=self.shapes,
                                                outdated_indices=sample.what_changed['lh']['confounding_effects'][conf],
                                                cached_lh=self.lh_components['confounding_effects'][conf])
            self.lh_components['confounding_effects'][conf] = lh
        return self.lh_components['confounding_effects'][conf]

    def get_cluster_effect_lh(self, sample):
        """Get the lh for the cluster effect"""

        # The lh for the areal effect is evaluated when initialized or when the clusters or the cluster_effect changes
        if (self.lh_components['cluster_effect'] is None
                or sample.what_changed['lh']['clusters']
                or sample.what_changed['lh']['cluster_effect']):

            # assert np.allclose(a=np.sum(p_zones, axis=-1), b=1., rtol=EPS)
            lh = compute_cluster_effect_lh(features=self.features, clusters=sample.clusters,
                                           cluster_effect=sample.cluster_effect, shapes=self.shapes,
                                           outdated_indices=sample.what_changed['lh']['cluster_effect'],
                                           outdated_clusters=sample.what_changed['lh']['clusters'],
                                           cached_lh=self.lh_components['cluster_effect'])
            self.lh_components['cluster_effect'] = lh
        return self.lh_components['cluster_effect']

    def update_component_likelihoods(self, sample, caching=True):
        """Update the likelihood values for each of the mixture components"""
        lh = [self.get_cluster_effect_lh(sample=sample)]

        for k in self.confounders:
            lh.append(self.get_confounding_effects_lh(sample=sample, conf=k))

        # Merge the component likelihoods into one array (if something has changed)
        if ((not caching) or (self.lh_components['all'] is None)
                or sample.what_changed['lh']['clusters'] or sample.what_changed['lh']['cluster_effect']
                or any([v for v in sample.what_changed['lh']['confounding_effects'].values()])):

            self.lh_components['all'] = np.array(lh).transpose((1, 2, 0))
            self.lh_components['all'][self.na_features] = 1.

        return self.lh_components['all']

    def get_cluster_assignment(self, sample):
        """Update the cluster assignment if necessary and return it."""

        if self.has['clusters'] is None or sample.what_changed['lh']['clusters']:
            self.has['clusters'] = np.any(sample.clusters, axis=0)
        return self.has['clusters']

    def update_weights(self, sample):
        """Compute the normalized weights of each component at each site.
        Args:
            sample (Sample): the current MCMC sample.
        Returns:
            np.array: normalized weights of each component at each site.
                shape: (n_sites, n_features, 1 + n_confounders)
        """
        # Assignments are recombined when initialized or when clusters change
        if self.has['components'] is None or sample.what_changed['lh']['clusters']:
            components = [self.get_cluster_assignment(sample)]

            for k in self.confounders:
                components.append(self.has['confounders'][k])

            self.has['components'] = np.array(components).T

        # The weights are evaluated when initialized, or when the weights or the assignment to clusters changes
        if (self.weights is None or sample.what_changed['lh']['weights']
                or sample.what_changed['lh']['clusters']):

            # Extract weights for each site depending on whether the likelihood is available
            self.weights = normalize_weights(weights=sample.weights,
                                             has_components=self.has['components'])

        return self.weights


def compute_cluster_effect_lh(features, clusters, shapes, cluster_effect=None,
                              outdated_indices=None, outdated_clusters=None, cached_lh=None):
    """Computes the areal effect lh, that is the likelihood per site and feature given clusters z1, ... zn
    Args:
        features(np.array or 'SparseMatrix'): The feature values for all sites and features
            shape: (n_sites, n_features, n_categories)
        clusters(np.array): Binary arrays indicating the assignment of a site to the current clusters
            shape: (n_clusters, n_sites)
        cluster_effect(np.array): The areal effect in the current sample
            shape: (n_clusters, n_features, n_sites)
        shapes (dict): A dictionary with shape information for building the Likelihood and Prior objects
        outdated_indices (IndexSet): Set of outdated (cluster, feature) index-pairs
        outdated_clusters (IndexSet): Set of indices, where the cluster changed (=> update across features)
        cached_lh (np.array): The cached set of likelihood values (to be updated where outdated).

    Returns:
        (np.array): the areal effect likelihood per site and feature
            shape: (n_sites, n_features)
    """

    n_clusters = len(clusters)

    if cached_lh is None:
        lh_cluster_effect = np.zeros((shapes['n_sites'], shapes['n_features']))
        assert outdated_indices.all
    else:
        lh_cluster_effect = cached_lh

    if outdated_indices.all:
        outdated_clusters = range(n_clusters)
    else:
        outdated_clusters = set.union(outdated_clusters,
                                      {i_cluster for (i_cluster, i_feat) in outdated_indices})

    for z in outdated_clusters:
        f_z = features[clusters[z], :, :]
        p_z = cluster_effect[z, :, :]
        lh_cluster_effect[clusters[z], :] = np.einsum('ijk,jk->ij', f_z, p_z)

    return lh_cluster_effect


def compute_confounding_effects_lh(features, groups, shapes, confounding_effect,
                                   outdated_indices=None, cached_lh=None):
    """Computes the confounding effects lh that is the likelihood per site and feature given confounder[i]

    Args:
        features(np.array or 'SparseMatrix'): The feature values for all sites and features
            shape: (n_sites, n_features, n_categories)
        groups(np.array): Binary arrays indicating the assignment of a site to each group of the confounder[i]
            shape: (n_groups, n_sites)
        confounding_effect(np.array): The confounding effect of confounder[i] in the current sample
            shape: (n_clusters, n_features, n_sites)
        shapes (dict): A dictionary with shape information for building the Likelihood and Prior objects
        outdated_indices (IndexSet): Set of outdated (group, feature) index-pairs
        cached_lh (np.array): The cached set of likelihood values (to be updated where outdated).

    Returns:
        (np.array): the family likelihood per site and feature
            shape: (n_sites, n_features)
    """

    n_groups = len(groups)
    if cached_lh is None:
        lh_confounding_effect = np.zeros((shapes['n_sites'], shapes['n_features']))
        assert outdated_indices.all
    else:
        lh_confounding_effect = cached_lh

    if outdated_indices.all:
        outdated_indices = itertools.product(range(n_groups), range(shapes['n_features']))

    for g, i_f in outdated_indices:
        # Compute the feature likelihood vector (for all sites in family)
        f = features[groups[g], i_f, :]
        p = confounding_effect[g, i_f, :]
        lh_confounding_effect[groups[g], i_f] = f.dot(p)

    return lh_confounding_effect


def normalize_weights(weights, has_components):
    """This function assigns each site a weight if it has a likelihood and zero otherwise

    Args:
        weights (np.array): the weights to normalize
            shape: (n_features, 1 + n_confounders)
        has_components (np.array): boolean indicators, showing whether an object is
            affected by an areal or confounding effect
            shape: (n_sites, 1 + n_confounders)

    Return:
        np.array: the weight_per site
            shape: (n_sites, n_features, 1 + n_confounders)
    """

    # Broadcast weights to each site and mask with the has_components arrays
    # Broadcasting:
    #   `weights` doesnt know about sites -> add axis to broadcast to the sites-dimension of `has_component`
    #   `has_components` doesnt know about features -> add axis to broadcast to the features-dimension of `weights`
    weights_per_site = weights[np.newaxis, :, :] * has_components[:, np.newaxis, :]

    # Re-normalize the weights, where weights were masked
    return weights_per_site / weights_per_site.sum(axis=2, keepdims=True)


class Prior(object):
    """The joint prior of all parameters in the sBayes model.

    Attributes:
        size_prior (ClusterSizePrior): prior on the cluster size
        geo_prior (GeoPrior): prior on the geographic spread of a cluster
        prior_weights (WeightsPrior): prior on the mixture weights
        prior_cluster_effect (ClusterEffectPrior): prior on the areal effect
        prior_confounding_effects (ConfoundingEffectsPrior): prior on all confounding effects
    """

    def __init__(self, shapes, config, data):
        self.shapes = shapes
        self.config = config

        self.size_prior = ClusterSizePrior(config=self.config['objects_per_cluster'],
                                           shapes=self.shapes)
        self.geo_prior = GeoPrior(config=self.config['geo'],
                                  cost_matrix=data.geo_prior['cost_matrix'])
        self.prior_weights = WeightsPrior(config=self.config['weights'],
                                          shapes=self.shapes)
        self.prior_cluster_effect = ClusterEffectPrior(config=self.config['cluster_effect'],
                                                       shapes=self.shapes)
        self.prior_confounding_effects = dict()
        for k, v in self.config['confounding_effects'].items():
            self.prior_confounding_effects[k] = ConfoundingEffectsPrior(config=v,
                                                                        shapes=self.shapes,
                                                                        conf=k)

    def __call__(self, sample):
        """Compute the prior of the current sample.
        Args:
            sample (Sample): A Sample object consisting of clusters, weights, areal and confounding effects
        Returns:
            float: The (log)prior of the current sample
        """
        log_prior = 0

        # Sum all prior components (in log-space)
        log_prior += self.size_prior(sample)
        log_prior += self.geo_prior(sample)
        log_prior += self.prior_weights(sample)
        log_prior += self.prior_cluster_effect(sample)
        for k, v in self.prior_confounding_effects.items():
            log_prior += v(sample)

        self.everything_updated(sample)

        return log_prior

    @staticmethod
    def everything_updated(sample):
        """Mark all parameters in ´sample´ as updated."""
        sample.what_changed['prior']['clusters'].clear()
        sample.what_changed['prior']['weights'] = False
        sample.what_changed['prior']['cluster_effect'].clear()
        for k, v in sample.what_changed['prior']['confounding_effects'].items():
            v.clear()

    def get_setup_message(self):
        """Compile a set-up message for logging."""
        setup_msg = self.geo_prior.get_setup_message()
        setup_msg += self.size_prior.get_setup_message()
        setup_msg += self.prior_weights.get_setup_message()
        setup_msg += self.prior_cluster_effect.get_setup_message()
        for k, v in self.prior_confounding_effects.items():
            setup_msg += v.get_setup_message()

        return setup_msg

    def __copy__(self):
        return Prior(shapes=self.shapes,
                     config=self.config['prior'])


class DirichletPrior(object):

    class TYPES(Enum):
        UNIFORM = 'uniform'
        DIRICHLET = 'dirichlet'

    def __init__(self, config, shapes, conf=None, initial_counts=1.):

        self.config = config
        self.shapes = shapes
        self.conf = conf

        self.initial_counts = initial_counts
        self.prior_type = None
        self.counts = None
        self.concentration = None
        self.cached = None

        self.parse_attributes()

    # todo: reactivate
    # def load_concentration(self, config: dict) -> List[np.ndarray]:
    #     if 'file' in config:
    #         return self.parse_concentration_json(config['file'])
    #     elif 'parameters' in config:
    #         return self.parse_concentration_dict(config['parameters'])

    # todo: reactivate
    # def parse_concentration_json(self, json_path: str) -> List[np.ndarray]:
    #     # Read the concentration parameters from the JSON file
    #     with open(json_path, 'r') as f:
    #         concentration_dict = json.load(f)
    #
    #     # Parse the resulting dictionary
    #     return self.parse_concentration_dict(concentration_dict)

    # todo: reactivate
    # def parse_concentration_dict(self, concentration_dict: dict) -> List[np.ndarray]:
    #     # Get feature_names and state_names lists to put parameters in the right order
    #     feature_names = self.data.feature_names['external']
    #     state_names = self.data.state_names['external']
    #     assert len(state_names) == len(feature_names) == self.n_features
    #
    #     # Compile the array with concentration parameters
    #     concentration = []
    #     for f, state_names_f in zip(feature_names, state_names):
    #         conc_f = [concentration_dict[f][s] for s in state_names_f]
    #         concentration.append(np.array(conc_f))
    #
    #     return concentration

    def get_uniform_concentration(self) -> List[np.ndarray]:
        concentration = []
        for state_names_f in self.shapes['states_per_feature']:
            concentration.append(
                np.ones(shape=len(state_names_f))
            )
        return concentration

    def parse_attributes(self):
        raise NotImplementedError()

    def is_outdated(self, sample):
        return self.cached is None

    def __call__(self, sample):
        raise NotImplementedError()

    def invalid_prior_message(self, s):
        name = self.__class__.__name__
        valid_types = ','.join([str(t.value) for t in self.TYPES])
        return f'Invalid prior type {s} for {name} (choose from [{valid_types}]).'


class ConfoundingEffectsPrior(DirichletPrior):

    def __init__(self, config, shapes, conf, initial_counts=1.):
        super(ConfoundingEffectsPrior, self).__init__(config, shapes, conf=conf,
                                                      initial_counts=initial_counts)

    def parse_attributes(self):
        n_groups = len(self.config)

<<<<<<< HEAD
        self.concentration = [np.empty(0) for _ in range(n_groups)]
        for i_g, group in enumerate(self.config):
            if self.config[group]['type'] == 'uniform':
                self.concentration[i_g] = self.get_uniform_concentration()
            # todo: reactivate
            # elif config[family]['type'] == 'dirichlet':
            #     self.concentration[i_fam] = self.load_concentration(config[family])
=======
        Args:
            sample (Sample): Current MCMC sample.

        Returns:
            float: Logarithm of the prior probability density.
        """
        if not self.is_outdated(sample):
            return np.sum(self.cached)

        if self.prior_type is self.TYPES.UNIFORM:
            prior_p_global = 0

        elif self.prior_type is self.TYPES.DIRICHLET:
            prior_p_global = prior_p_global_dirichlet(
                p_global=sample.p_global,
                concentration=self.concentration,
                applicable_states=self.states,
                outdated_features=sample.what_changed['prior']['p_global'],
                cached_prior=self.cached
            )
        else:
            raise ValueError(self.invalid_prior_message(self.prior_type))

        self.cached = prior_p_global
        return np.sum(self.cached)

    def get_setup_message(self):
        """Compile a set-up message for logging."""
        msg = f'Universal-prior type: {self.prior_type.value}\n'
        if self.prior_type == self.TYPES.DIRICHLET:
            if 'file' in self.config:
                msg += f'\tCounts file: {self.config["file"]}\n'
            else:
                msg += f'\tCounts provided in config file.\n'
        return msg


class PFamiliesPrior(DirichletPrior):

    # TODO (NN): Turn prior_type UNIVERSAL into a separate flag (can be combined with any other fixed prior).

    def __init__(self, config, data, initial_counts=1.):
        self.universal_as_prior = False
        self.universal_concentration = 2.0
        super(PFamiliesPrior, self).__init__(config, data, initial_counts=initial_counts)

    def parse_attributes(self, config):
        n_families, _ = self.data.families.shape
        _, n_features, n_states = self.data.features.shape

        self.concentration = [np.empty(0) for _ in range(n_families)]

        # @Nico: Define uniform prior and adapt per family if necessary
        for i_fam, family in enumerate(self.data.family_names['external']):
            if (family not in config) or (config[family]['type'] == 'uniform'):
                self.concentration[i_fam] = self.get_uniform_concentration()
            elif config[family]['type'] == 'dirichlet':
                self.concentration[i_fam] = self.load_concentration(config[family])
>>>>>>> 99346877
            else:
                raise ValueError(self.invalid_prior_message(self.config['type']))

    def is_outdated(self, sample):
        """Check whether the cached prior for the confounding effect [i] is up-to-date or needs to be recomputed."""
        if self.cached is None:
            return True
        elif sample.what_changed['prior']['confounding_effects'][self.conf]:
            return True
        else:
            return False

    def __call__(self, sample):

        what_changed = sample.what_changed['prior']['confounding_effects'][self.conf]
        if not self.is_outdated(sample):
            return np.sum(self.cached)

        current_concentration = self.concentration

        prior = compute_confounding_effects_prior(confounding_effect=sample.confounding_effects[self.conf],
                                                  concentration=current_concentration,
                                                  applicable_states=self.shapes['states_per_feature'],
                                                  outdated_indices=what_changed,
                                                  cached_prior=self.cached,
                                                  broadcast=False)
        self.cached = prior

        return np.sum(self.cached)

    def get_setup_message(self):
        """Compile a set-up message for logging."""
        msg = f"Prior on confounding effect {self.conf}:\n"

        for i_g, group in enumerate(self.config):
            if self.config[group]['type'] == 'uniform':
                msg += f'\tUniform prior for confounder {self.conf} = {group}.\n'
            elif self.config[group]['type'] == 'dirichlet':
                msg += f'\tDirichlet prior for confounder {self.conf} = {group}.\n'
            else:
                raise ValueError(self.invalid_prior_message(self.config['type']))
        return msg


class ClusterEffectPrior(DirichletPrior):

    class TYPES(Enum):
        UNIFORM = 'uniform'

    def parse_attributes(self):

        if self.config['type'] == 'uniform':
            self.prior_type = self.TYPES.UNIFORM
            self.counts = np.full(shape=(self.shapes['n_features'], self.shapes['n_states']),
                                  fill_value=self.initial_counts)

        else:
            raise ValueError(self.invalid_prior_message(self.config['type']))

    def is_outdated(self, sample):
        """Check whether the cached prior for the areal effect is up-to-date or needs to be recomputed."""
        if self.cached is None:
            return True
        elif sample.what_changed['prior']['cluster_effect']:
            return True
        else:
            return False

    def __call__(self, sample):
        """Compute the prior for the areal effect (or load from cache).
        Args:
            sample (Sample): Current MCMC sample.
        Returns:
            float: Logarithm of the prior probability density.
        """
        if not self.is_outdated(sample):
            return np.sum(self.cached)

        if self.prior_type == self.TYPES.UNIFORM:
            prior_cluster_effect = 0.
        else:
            raise ValueError(self.invalid_prior_message(self.prior_type))

        self.cached = prior_cluster_effect
        return np.sum(self.cached)

    def get_setup_message(self):
        """Compile a set-up message for logging."""
        return f'Prior on cluster effect: {self.prior_type.value}\n'


class WeightsPrior(DirichletPrior):

    class TYPES(Enum):
        UNIFORM = 'uniform'

    def parse_attributes(self):
        if self.config['type'] == 'uniform':
            self.prior_type = self.TYPES.UNIFORM
            self.counts = np.full(shape=(self.shapes['n_features'], self.shapes['n_states']),
                                  fill_value=self.initial_counts)

        else:
            raise ValueError(self.invalid_prior_message(self.config['type']))

    def is_outdated(self, sample):
        return self.cached is None or sample.what_changed['prior']['weights']

    def __call__(self, sample):
        """Compute the prior for weights (or load from cache).
        Args:
            sample (Sample): Current MCMC sample.
        Returns:
            float: Logarithm of the prior probability density.
        """
        if not self.is_outdated(sample):
            return np.sum(self.cached)

        if self.prior_type == self.TYPES.UNIFORM:
            prior_weights = 0.
        else:
            raise ValueError(self.invalid_prior_message(self.prior_type))

        self.cached = prior_weights
        return np.sum(self.cached)

    def get_setup_message(self):
        """Compile a set-up message for logging."""
        return f'Prior on weights: {self.prior_type.value}\n'


class SourcePrior(object):

    def __init__(self, config, likelihood: Likelihood):
        self.config = config
        self.likelihood = likelihood

    def __call__(self, sample):
        """Compute the prior for weights (or load from cache).
        Args:
            sample (Sample): Current MCMC sample.
        Returns:
            float: Logarithm of the prior probability density.
        """
        weights = self.likelihood.update_weights(sample)
        is_source = np.where(sample.source.ravel())
        observation_weights = weights.ravel()[is_source]
        return np.sum(np.log(observation_weights))


class ClusterSizePrior(object):

    class TYPES(Enum):
        UNIFORM_AREA = 'uniform_area'
        UNIFORM_SIZE = 'uniform_size'
        QUADRATIC_SIZE = 'quadratic'

    def __init__(self, config, shapes, initial_counts=1.):
        self.config = config
        self.shapes = shapes
        self.initial_counts = initial_counts
        self.prior_type = None

        self.cached = None
        self.parse_attributes()

    def invalid_prior_message(self, s):
        valid_types = ','.join([str(t.value) for t in self.TYPES])
        return f'Invalid prior type {s} for size prior (choose from [{valid_types}]).'

    def parse_attributes(self):
        size_prior_type = self.config['type']
        if size_prior_type == 'uniform_area':
            self.prior_type = self.TYPES.UNIFORM_AREA
        elif size_prior_type == 'uniform_size':
            self.prior_type = self.TYPES.UNIFORM_SIZE
        elif size_prior_type == 'quadratic':
            self.prior_type = self.TYPES.QUADRATIC_SIZE
        else:
            raise ValueError(self.invalid_prior_message(size_prior_type))

    def is_outdated(self, sample):
        return self.cached is None or sample.what_changed['prior']['clusters']

    def __call__(self, sample):
        """Compute the prior probability of a set of clusters, based on its number of objects.
        Args:
            sample (Sample): Current MCMC sample.
        Returns:
            float: log-probability of the cluster size.
        """

        if self.is_outdated(sample):
            sizes = np.sum(sample.clusters, axis=-1)

            if self.prior_type == self.TYPES.UNIFORM_SIZE:
                # P(size)   =   uniform
                # P(zone | size)   =   1 / |{clusters of size k}|   =   1 / (n choose k)
                logp = -log_multinom(self.shapes['n_sites'], sizes)

            elif self.prior_type == self.TYPES.QUADRATIC_SIZE:
                # Here we assume that only a quadratically growing subset of clusters is
                # plausibly permitted by the likelihood and/or geo-prior.
                # P(zone | size) = 1 / |{"plausible" clusters of size k}| = 1 / k**2
                log_plausible_clusters = np.log(sizes ** 2)
                logp = -np.sum(log_plausible_clusters)

            elif self.prior_type == self.TYPES.UNIFORM_AREA:
                # No size prior
                # P(zone | size) = P(zone) = const.
                logp = 0.
            else:
                raise ValueError(self.invalid_prior_message(self.prior_type))

            self.cached = logp

        return self.cached

    def get_setup_message(self):
        """Compile a set-up message for logging."""
        return f'Prior on cluster size: {self.prior_type.value}\n'

    # @staticmethod
    # def sample(prior_type, n_clusters, n_sites):
    #     if prior_type == ClusterSizePrior.TYPES.UNIFORM_AREA:
    #         onehots = np.eye(n_clusters+1, n_clusters, dtype=bool)
    #         return onehots[np.random.randint(0, n_clusters+1, size=n_sites)].T
    #     else:
    #         raise NotImplementedError()



class GeoPrior(object):

    class TYPES(Enum):
        UNIFORM = 'uniform'
        COST_BASED = 'cost_based'

<<<<<<< HEAD
    def __init__(self, config, cost_matrix=None, initial_counts=1.):
=======
    AGGREGATORS = {
        'mean': np.mean,
        'sum': np.sum,
        'max': np.max,
    }

    def __init__(self, config, data, initial_counts=1.):
>>>>>>> 99346877
        self.config = config
        self.cost_matrix = cost_matrix
        self.initial_counts = initial_counts

        self.prior_type = None
        self.covariance = None
        self.cost_matrix = None
        self.aggregator = None
        self.aggregation_policy = None
        self.probability_function = None
        self.scale = None
        self.cached = None
        self.aggregation = None
        self.linkage = None

        self.parse_attributes(config)

    def parse_attributes(self, config):
        if config['type'] == 'uniform':
            self.prior_type = self.TYPES.UNIFORM

        elif config['type'] == 'cost_based':
            if self.cost_matrix is None:
                ValueError('`cost_based` geo-prior requires a cost_matrix.')

            self.prior_type = self.TYPES.COST_BASED
            self.cost_matrix = self.cost_matrix
            self.scale = config['rate']
<<<<<<< HEAD
            self.aggregation = config['aggregation']
            self.linkage = config['linkage']
=======

            self.aggregation_policy = config['aggregation']
            assert self.aggregation_policy in ['mean', 'sum', 'max']
            self.aggregator = self.AGGREGATORS.get(self.aggregation_policy)
            if self.aggregator is None:
                raise ValueError(f'Unknown aggregation policy "{self.aggregation_policy}" in geo prior.')

            assert config['probability_function'] in ['exponential', 'sigmoid']
            self.probability_function = self.parse_prob_function(
                prob_function_type=config['probability_function'],
                scale=self.scale,
                inflection_point=config.get('inflection_point')
            )
>>>>>>> 99346877

        else:
            raise ValueError('Geo prior not supported')

<<<<<<< HEAD
    def is_outdated(self, sample):
        return self.cached is None or sample.what_changed['prior']['clusters']
=======
    @staticmethod
    def parse_prob_function(
            prob_function_type: str,
            scale: float,
            inflection_point: typing.Optional[float]
    ) -> callable:

        if prob_function_type == 'exponential':
            return lambda x: -x / scale
            # == log(e^(-x/scale))

        elif prob_function_type == 'sigmoid':
            x0 = inflection_point
            return lambda x: log_expit(-(x - x0) / scale) - log_expit(x0 / scale)
            # The last term `- log_expit(x0/scale)` scales the sigmoid to be 1 at distance 0

        else:
            raise ValueError(f'Unknown probability_function `{prob_function_type}`')

    def is_outdated(self, sample) -> bool:
        return self.cached is None or sample.what_changed['prior']['zones']
>>>>>>> 99346877

    def __call__(self, sample):
        """Compute the geo-prior of the current cluster (or load from cache).
        Args:
            sample (Sample): Current MCMC sample
        Returns:
            float: Logarithm of the prior probability density
        """
        if self.is_outdated(sample):

            if self.prior_type is self.TYPES.UNIFORM:
                geo_prior = 0.
            elif self.prior_type is self.TYPES.COST_BASED:
                geo_prior = compute_cost_based_geo_prior(
                    clusters=sample.clusters,
                    cost_mat=self.cost_matrix,
                    aggregator=self.aggregator,
                    probability_function=self.probability_function,
                )
            else:
                raise ValueError('geo_prior must be either \"uniform\" or \"cost_based\".')

            self.cached = geo_prior

        return self.cached

    def invalid_prior_message(self, s):
        valid_types = ','.join([str(t.value) for t in self.TYPES])
        return f'Invalid prior type {s} for geo-prior (choose from [{valid_types}]).'

    def get_setup_message(self):
        """Compile a set-up message for logging."""
        msg = f'Geo-prior: {self.prior_type.value}\n'
        if self.prior_type == self.TYPES.COST_BASED:
            prob_fun = self.config["probability_function"]
            msg += f'\tProbability function: {prob_fun}\n'
            msg += f'\tAggregation policy: {self.aggregation_policy}\n'
            msg += f'\tScale: {self.scale}\n'
            if self.config['probability_function'] == 'sigmoid':
                msg += f'\tInflection point: {self.config["inflection_point"]}\n'
            if self.config['costs'] == 'from_data':
                msg += '\tCost-matrix inferred from geo-locations.\n'
            else:
                msg += f'\tCost-matrix file: {self.config["costs"]}\n'

        return msg


<<<<<<< HEAD
def compute_gaussian_geo_prior(cluster: np.array, network: dict, cov: np.array):
=======
def geo_prior_gaussian(
        zones: np.array,
        network: dict,
        cov: np.array,
) -> float:
>>>>>>> 99346877
    """
    This function computes the two-dimensional Gaussian geo-prior for all edges in the zone
    Args:
        cluster (np.array): boolean array representing the current zone
        network (dict): network containing the graph, location,...
        cov (np.array): Covariance matrix of the multivariate gaussian (estimated from the data)

    Returns:
        float: the log geo-prior of the clusters
    """
    log_prior = np.ndarray([])
    for z in cluster:
        dist_mat = network['dist_mat'][z][:, z]
        locations = network['locations'][z]

        if len(locations) > 3:

            delaunay = compute_delaunay(locations)
            mst = minimum_spanning_tree(delaunay.multiply(dist_mat))
            i1, i2 = mst.nonzero()

        elif len(locations) == 3:
            i1, i2 = n_smallest_distances(dist_mat, n=2, return_idx=True)

        elif len(locations) == 2:
            i1, i2 = n_smallest_distances(dist_mat, n=1, return_idx=True)

        else:
            raise ValueError("Too few locations to compute distance.")

        diffs = locations[i1] - locations[i2]
        prior_z = stats.multivariate_normal.logpdf(diffs, mean=[0, 0], cov=cov)
        log_prior = np.append(log_prior, prior_z)

    return np.mean(log_prior)


<<<<<<< HEAD
def compute_cost_based_geo_prior(
        clusters: np.array,
        cost_mat: np.array,
        scale: float,
        aggregation: str
):
    """ This function computes the geo prior for the sum of all distances of the mst of a zone
    Args:
        clusters (np.array): The current cluster (boolean array)
        cost_mat (np.array): The cost matrix between locations
        scale (float): The scale parameter of an exponential distribution
        aggregation (str): The aggregation policy, defining how the single edge
=======
def geo_prior_distance(
        zones: np.array,
        cost_mat: np.array,
        aggregator: callable,
        probability_function: callable,
) -> float:
    """ This function computes the geo prior for the sum of all distances of the mst of a zone
    Args:
        zones: The current zones (boolean array)
        cost_mat: The cost matrix between locations
        aggregator: The aggregation policy, defining how the single edge
>>>>>>> 99346877
            costs are combined into one joint cost for the area.
        probability_function: Function mapping aggregate distances to log-probabilities

    Returns:
        float: the log geo-prior of the cluster
    """
<<<<<<< HEAD
    AGGREGATORS = {
        'mean': np.mean,
        'sum': np.sum,
        'max': np.min,  # sic: max distance == min log-likelihood
    }
    if aggregation in AGGREGATORS:
        aggregator = AGGREGATORS[aggregation]
    else:
        raise ValueError(f'Unknown aggregation policy "{aggregation}" in geo prior.')
=======
>>>>>>> 99346877

    log_prior = 0.0
    for z in clusters:
        cost_mat_z = cost_mat[z][:, z]
<<<<<<< HEAD

=======
>>>>>>> 99346877
        if cost_mat_z.shape[0] > 1:
            graph = csgraph_from_dense(cost_mat_z, null_value=np.inf)
            mst = minimum_spanning_tree(graph)

            # When there are zero costs between languages the MST might be 0
            if mst.nnz > 0:

                distances = mst.tocsr()[mst.nonzero()]
            else:
                distances = 0
        else:
            raise ValueError("Too few locations to compute distance.")

        agg_distance = aggregator(distances)
        log_prior += probability_function(agg_distance)
    return log_prior


# def prior_p_global_dirichlet(p_global, concentration, applicable_states, outdated_features,
#                              cached_prior=None):
#     """" This function evaluates the prior for p_families
#     Args:
#         p_global (np.array): p_global from the sample
#         concentration (list): list of Dirichlet concentration parameters
#         applicable_states (list): list of available categories per feature
#         outdated_features (IndexSet): The features which changed and need to be updated.
#     Kwargs:
#         cached_prior (list):
#
#     Returns:
#         float: the prior for p_global
#     """
#     _, n_feat, n_cat = p_global.shape
#
#     if outdated_features.all:
#         outdated_features = range(n_feat)
#         log_prior = np.zeros(n_feat)
#     else:
#         log_prior = cached_prior
#
#     for f in outdated_features:
#         states_f = applicable_states[f]
#         log_prior[f] = dirichlet_logpdf(
#             x=p_global[0, f, states_f],
#             alpha=concentration[f]
#         )
#
#     return log_prior


def compute_confounding_effects_prior(confounding_effect, concentration, applicable_states,
                                      outdated_indices, cached_prior=None, broadcast=False):
    """" This function evaluates the prior for p_families
    Args:
        confounding_effect (np.array): The confounding effect [i] from the sample
        concentration (list): List of Dirichlet concentration parameters
        applicable_states (list): List of available states per feature
        outdated_indices (IndexSet): The features which need to be updated in each group
        cached_prior (np.array): The cached prior for confound effect [i]
        broadcast (bool): Apply the same prior for all groups (TRUE)?

    Returns:
        float: the prior for confounding effect [i]
    """
    n_groups, n_features, n_states = confounding_effect.shape

    if cached_prior is None:
        assert outdated_indices.all
        log_prior = np.zeros((n_groups, n_features))
    else:
        log_prior = cached_prior

    for group, f in outdated_indices:

        if broadcast:
            # One prior is applied to all groups
            concentration_group = concentration[f]

        else:
            # One prior per group
            concentration_group = concentration[group][f]

        states_f = applicable_states[f]
        conf_group = confounding_effect[group, f, states_f]

        log_prior[group, f] = dirichlet_logpdf(x=conf_group, alpha=concentration_group)

    return log_prior


if __name__ == '__main__':
    import doctest
    doctest.testmod()<|MERGE_RESOLUTION|>--- conflicted
+++ resolved
@@ -10,15 +10,11 @@
 import scipy.stats as stats
 from scipy.sparse.csgraph import minimum_spanning_tree, csgraph_from_dense
 
-<<<<<<< HEAD
-from sbayes.util import (compute_delaunay, n_smallest_distances,
-                         log_multinom, dirichlet_logpdf)
-=======
+from sbayes.sampling.state import Sample
 from sbayes.util import (compute_delaunay, n_smallest_distances, log_binom, log_multinom,
                          counts_to_dirichlet, inheritance_counts_to_dirichlet,
                          dirichlet_logpdf, log_expit)
 
->>>>>>> 99346877
 EPS = np.finfo(float).eps
 
 
@@ -544,7 +540,6 @@
     def parse_attributes(self):
         n_groups = len(self.config)
 
-<<<<<<< HEAD
         self.concentration = [np.empty(0) for _ in range(n_groups)]
         for i_g, group in enumerate(self.config):
             if self.config[group]['type'] == 'uniform':
@@ -552,66 +547,7 @@
             # todo: reactivate
             # elif config[family]['type'] == 'dirichlet':
             #     self.concentration[i_fam] = self.load_concentration(config[family])
-=======
-        Args:
-            sample (Sample): Current MCMC sample.
-
-        Returns:
-            float: Logarithm of the prior probability density.
-        """
-        if not self.is_outdated(sample):
-            return np.sum(self.cached)
-
-        if self.prior_type is self.TYPES.UNIFORM:
-            prior_p_global = 0
-
-        elif self.prior_type is self.TYPES.DIRICHLET:
-            prior_p_global = prior_p_global_dirichlet(
-                p_global=sample.p_global,
-                concentration=self.concentration,
-                applicable_states=self.states,
-                outdated_features=sample.what_changed['prior']['p_global'],
-                cached_prior=self.cached
-            )
-        else:
-            raise ValueError(self.invalid_prior_message(self.prior_type))
-
-        self.cached = prior_p_global
-        return np.sum(self.cached)
-
-    def get_setup_message(self):
-        """Compile a set-up message for logging."""
-        msg = f'Universal-prior type: {self.prior_type.value}\n'
-        if self.prior_type == self.TYPES.DIRICHLET:
-            if 'file' in self.config:
-                msg += f'\tCounts file: {self.config["file"]}\n'
-            else:
-                msg += f'\tCounts provided in config file.\n'
-        return msg
-
-
-class PFamiliesPrior(DirichletPrior):
-
-    # TODO (NN): Turn prior_type UNIVERSAL into a separate flag (can be combined with any other fixed prior).
-
-    def __init__(self, config, data, initial_counts=1.):
-        self.universal_as_prior = False
-        self.universal_concentration = 2.0
-        super(PFamiliesPrior, self).__init__(config, data, initial_counts=initial_counts)
-
-    def parse_attributes(self, config):
-        n_families, _ = self.data.families.shape
-        _, n_features, n_states = self.data.features.shape
-
-        self.concentration = [np.empty(0) for _ in range(n_families)]
-
-        # @Nico: Define uniform prior and adapt per family if necessary
-        for i_fam, family in enumerate(self.data.family_names['external']):
-            if (family not in config) or (config[family]['type'] == 'uniform'):
-                self.concentration[i_fam] = self.get_uniform_concentration()
-            elif config[family]['type'] == 'dirichlet':
-                self.concentration[i_fam] = self.load_concentration(config[family])
->>>>>>> 99346877
+
             else:
                 raise ValueError(self.invalid_prior_message(self.config['type']))
 
@@ -624,7 +560,15 @@
         else:
             return False
 
-    def __call__(self, sample):
+    def __call__(self, sample: Sample) -> float:
+        """"Calculate the log PDF of the confounding effects prior.
+
+        Args:
+            sample (Sample): Current MCMC sample.
+
+        Returns:
+            float: Logarithm of the prior probability density.
+        """
 
         what_changed = sample.what_changed['prior']['confounding_effects'][self.conf]
         if not self.is_outdated(sample):
@@ -850,17 +794,13 @@
         UNIFORM = 'uniform'
         COST_BASED = 'cost_based'
 
-<<<<<<< HEAD
-    def __init__(self, config, cost_matrix=None, initial_counts=1.):
-=======
     AGGREGATORS = {
         'mean': np.mean,
         'sum': np.sum,
         'max': np.max,
     }
 
-    def __init__(self, config, data, initial_counts=1.):
->>>>>>> 99346877
+    def __init__(self, config, cost_matrix=None, initial_counts=1.):
         self.config = config
         self.cost_matrix = cost_matrix
         self.initial_counts = initial_counts
@@ -889,11 +829,6 @@
             self.prior_type = self.TYPES.COST_BASED
             self.cost_matrix = self.cost_matrix
             self.scale = config['rate']
-<<<<<<< HEAD
-            self.aggregation = config['aggregation']
-            self.linkage = config['linkage']
-=======
-
             self.aggregation_policy = config['aggregation']
             assert self.aggregation_policy in ['mean', 'sum', 'max']
             self.aggregator = self.AGGREGATORS.get(self.aggregation_policy)
@@ -904,22 +839,16 @@
             self.probability_function = self.parse_prob_function(
                 prob_function_type=config['probability_function'],
                 scale=self.scale,
-                inflection_point=config.get('inflection_point')
+                inflection_point=config.get('inflection_point', None)
             )
->>>>>>> 99346877
-
         else:
             raise ValueError('Geo prior not supported')
 
-<<<<<<< HEAD
-    def is_outdated(self, sample):
-        return self.cached is None or sample.what_changed['prior']['clusters']
-=======
     @staticmethod
     def parse_prob_function(
             prob_function_type: str,
             scale: float,
-            inflection_point: typing.Optional[float]
+            inflection_point: typing.Optional[float] = None
     ) -> callable:
 
         if prob_function_type == 'exponential':
@@ -927,6 +856,8 @@
             # == log(e^(-x/scale))
 
         elif prob_function_type == 'sigmoid':
+            assert inflection_point is not None
+
             x0 = inflection_point
             return lambda x: log_expit(-(x - x0) / scale) - log_expit(x0 / scale)
             # The last term `- log_expit(x0/scale)` scales the sigmoid to be 1 at distance 0
@@ -934,11 +865,10 @@
         else:
             raise ValueError(f'Unknown probability_function `{prob_function_type}`')
 
-    def is_outdated(self, sample) -> bool:
-        return self.cached is None or sample.what_changed['prior']['zones']
->>>>>>> 99346877
-
-    def __call__(self, sample):
+    def is_outdated(self, sample: Sample) -> bool:
+        return self.cached is None or sample.what_changed['prior']['clusters']
+
+    def __call__(self, sample: Sample):
         """Compute the geo-prior of the current cluster (or load from cache).
         Args:
             sample (Sample): Current MCMC sample
@@ -985,15 +915,11 @@
         return msg
 
 
-<<<<<<< HEAD
-def compute_gaussian_geo_prior(cluster: np.array, network: dict, cov: np.array):
-=======
-def geo_prior_gaussian(
-        zones: np.array,
+def compute_gaussian_geo_prior(
+        cluster: np.array,
         network: dict,
         cov: np.array,
 ) -> float:
->>>>>>> 99346877
     """
     This function computes the two-dimensional Gaussian geo-prior for all edges in the zone
     Args:
@@ -1031,58 +957,27 @@
     return np.mean(log_prior)
 
 
-<<<<<<< HEAD
 def compute_cost_based_geo_prior(
         clusters: np.array,
-        cost_mat: np.array,
-        scale: float,
-        aggregation: str
-):
-    """ This function computes the geo prior for the sum of all distances of the mst of a zone
-    Args:
-        clusters (np.array): The current cluster (boolean array)
-        cost_mat (np.array): The cost matrix between locations
-        scale (float): The scale parameter of an exponential distribution
-        aggregation (str): The aggregation policy, defining how the single edge
-=======
-def geo_prior_distance(
-        zones: np.array,
         cost_mat: np.array,
         aggregator: callable,
         probability_function: callable,
 ) -> float:
     """ This function computes the geo prior for the sum of all distances of the mst of a zone
     Args:
-        zones: The current zones (boolean array)
+        clusters: The current cluster (boolean array)
         cost_mat: The cost matrix between locations
         aggregator: The aggregation policy, defining how the single edge
->>>>>>> 99346877
             costs are combined into one joint cost for the area.
         probability_function: Function mapping aggregate distances to log-probabilities
 
     Returns:
         float: the log geo-prior of the cluster
     """
-<<<<<<< HEAD
-    AGGREGATORS = {
-        'mean': np.mean,
-        'sum': np.sum,
-        'max': np.min,  # sic: max distance == min log-likelihood
-    }
-    if aggregation in AGGREGATORS:
-        aggregator = AGGREGATORS[aggregation]
-    else:
-        raise ValueError(f'Unknown aggregation policy "{aggregation}" in geo prior.')
-=======
->>>>>>> 99346877
-
     log_prior = 0.0
     for z in clusters:
         cost_mat_z = cost_mat[z][:, z]
-<<<<<<< HEAD
-
-=======
->>>>>>> 99346877
+
         if cost_mat_z.shape[0] > 1:
             graph = csgraph_from_dense(cost_mat_z, null_value=np.inf)
             mst = minimum_spanning_tree(graph)
@@ -1099,38 +994,6 @@
         agg_distance = aggregator(distances)
         log_prior += probability_function(agg_distance)
     return log_prior
-
-
-# def prior_p_global_dirichlet(p_global, concentration, applicable_states, outdated_features,
-#                              cached_prior=None):
-#     """" This function evaluates the prior for p_families
-#     Args:
-#         p_global (np.array): p_global from the sample
-#         concentration (list): list of Dirichlet concentration parameters
-#         applicable_states (list): list of available categories per feature
-#         outdated_features (IndexSet): The features which changed and need to be updated.
-#     Kwargs:
-#         cached_prior (list):
-#
-#     Returns:
-#         float: the prior for p_global
-#     """
-#     _, n_feat, n_cat = p_global.shape
-#
-#     if outdated_features.all:
-#         outdated_features = range(n_feat)
-#         log_prior = np.zeros(n_feat)
-#     else:
-#         log_prior = cached_prior
-#
-#     for f in outdated_features:
-#         states_f = applicable_states[f]
-#         log_prior[f] = dirichlet_logpdf(
-#             x=p_global[0, f, states_f],
-#             alpha=concentration[f]
-#         )
-#
-#     return log_prior
 
 
 def compute_confounding_effects_prior(confounding_effect, concentration, applicable_states,
@@ -1156,7 +1019,6 @@
         log_prior = cached_prior
 
     for group, f in outdated_indices:
-
         if broadcast:
             # One prior is applied to all groups
             concentration_group = concentration[f]
