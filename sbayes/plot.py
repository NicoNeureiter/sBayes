--- conflicted
+++ resolved
@@ -8,6 +8,7 @@
 
 try:
     import importlib.resources as pkg_resources     # PYTHON >= 3.7
+
 except ImportError:
     import importlib_resources as pkg_resources     # PYTHON < 3.7
 
@@ -41,6 +42,7 @@
 
 DEFAULT_CONFIG = json.loads(pkg_resources.read_text(config, 'default_config_plot.json'))
 
+
 class Plot:
     def __init__(self):
 
@@ -74,33 +76,6 @@
         # Path to all default configs
         self.config_default = "config/plotting"
 
-<<<<<<< HEAD
-=======
-        self.geo_config = {}
-        self.content_config = {}
-
-        self.legend_config = {}
-        self.graphic_config = {}
-        self.ground_truth_config = {}
-        self.output_config = {}
-
-        # Figure parameters
-        self.ax = None
-        self.ax_legend = None
-        self.fig = None
-        self.x_min = self.x_max = self.y_min = self.y_max = None
-        self.bbox = None
-
-        self.all_labels = []
-        self.area_labels = []
-
-        # Additional parameters
-        self.world = None
-        self.rivers = None
-
-    # From plot_setup:
-
->>>>>>> e967d55c
     ####################################
     # Configure the parameters
     ####################################
@@ -122,13 +97,12 @@
         # Verify config
         self.verify_config()
 
-<<<<<<< HEAD
         if not self.config['map']['geo']['map_projection']:
             self.config['map']['geo']['map_projection'] = self.config['data']['projection']
 
         if self.config['map']['content']['type'] == 'density_map':
             self.config['map']['legend']['correspondence']['color_labels'] = False
-=======
+
         # NN TODO: This is fixing relative paths from experiment_setup.py. Needs some
         #          adaptation here and in config files.
         # # Set results path
@@ -144,7 +118,7 @@
         #     os.makedirs(self.path_results)
         #
         # self.add_logger_file(self.path_results)
->>>>>>> e967d55c
+
 
         # Assign global variables for more convenient workflow
         self.path_plots = self.config['results']['path_out']
@@ -154,18 +128,8 @@
         self.path_areas = list(self.config['results']['path_in']['areas'])
         self.path_stats = list(self.config['results']['path_in']['stats'])
 
-
         if not os.path.exists(self.path_plots):
             os.makedirs(self.path_plots)
-
-        # Store some config parameters in attributes for convenience
-        self.content_config = self.config['map']['content']
-        self.graphic_config = self.config['map']['graphic']
-        self.legend_config = self.config['map']['legend']
-        self.output_config = self.config['map']['output']
-        self.geo_config = self.config['map']['geo']
-        if self.is_simulation:
-            self.ground_truth_config = self.config['map']['ground_truth']
 
     @staticmethod
     def convert_config(d):
@@ -464,50 +428,8 @@
 
         return polygon
 
-<<<<<<< HEAD
-
     @staticmethod
     def areas_to_graph(area, locations_map_crs, cfg_content):
-=======
-    def add_area_boundary(self, is_in_area, annotation=None, color='#000000'):
-        """ Function to add bounding boxes around areas
-        Args:
-            is_in_area (np.array): Boolean array indicating if a point is in area.
-            annotation (string): If passed, area is annotated with this.
-            color (string): Color of area.
-        Returns:
-            legend_area: Legend.
-        """
-
-        # use form plotting param
-        font_size = 18
-        cp_locations = self.locations[is_in_area[0], :]
-
-        legend_area = None
-        if cp_locations.shape[0] > 0:  # at least one contact point in area
-
-            alpha_shape = self.compute_alpha_shapes(sites=[is_in_area],
-                                                    alpha_shape=self.ground_truth_config['area_alpha_shape'])
-
-            # smooth_shape = alpha_shape.buffer(100, resolution=16, cap_style=1, join_style=1, mitre_limit=5.0)
-            smooth_shape = alpha_shape.buffer(60, resolution=16, cap_style=1, join_style=1, mitre_limit=10.0)
-            # smooth_shape = alpha_shape
-            patch = PolygonPatch(smooth_shape, ec=color, lw=1, ls='-', alpha=1, fill=False,
-                                 zorder=1)
-            legend_area = self.ax.add_patch(patch)
-        else:
-            print('computation of bbox not possible because no contact points')
-
-        # only adding a label (numeric) if annotation turned on and more than one area
-        if annotation is not None:
-            x_coords, y_coords = cp_locations.T
-            x, y = np.mean(x_coords), np.mean(y_coords)
-            self.ax.text(x, y, annotation, fontsize=font_size, color=color)
-
-        return legend_area
-
-    def areas_to_graph(self, area):
->>>>>>> e967d55c
 
         # exclude burn-in
         end_bi = math.ceil(len(area) * cfg_content['burn_in'])
@@ -572,14 +494,15 @@
 
         data_proj = self.config['data']['projection']
 
-<<<<<<< HEAD
         if map_proj != data_proj:
 
             print(f'Reprojecting locations from {data_proj} to {map_proj}.')
             loc = gpd.GeoDataFrame(geometry=gpd.points_from_xy(*self.locations.T), crs=data_proj)
             loc_re = loc.to_crs(map_proj)
-            locations_reprojected = np.array(list(zip(loc_re.centroid.map(lambda p: p.x),
-                                                  loc_re.centroid.map(lambda p: p.y))))
+
+            x_re = loc_re.geometry.x
+            y_re = loc_re.geometry.y
+            locations_reprojected = np.array(list(zip(x_re,y_re)))
             return locations_reprojected
         else:
             return self.locations
@@ -590,31 +513,7 @@
 
         ax.scatter(*locations.T, s=cfg_graphic['languages']['size'],
                    c=cfg_graphic['languages']['color'], alpha=1, linewidth=0)
-=======
-    # Initialize the map
-    def initialize_map(self):
-        if self.legend_config['in_separate_axis']:
-            legend_width = self.legend_config['legend_width']
-            self.fig, (self.ax_legend, self.ax) = plt.subplots(
-                nrows=1, ncols=2,
-                figsize=(self.output_config['fig_width'],
-                         self.output_config['fig_height']),
-                gridspec_kw={'width_ratios': [legend_width, 1-legend_width]},
-            )
-            self.ax_legend.axis('off')
-
-        else:
-            self.fig, self.ax = plt.subplots(
-                figsize=(self.output_config['fig_width'],
-                         self.output_config['fig_height'])
-            )
-            self.ax_legend = self.ax
-
-        self.fig.tight_layout()
-
-        if self.content_config['subset']:
-            self.plot_subset()
->>>>>>> e967d55c
+
 
     # Add labels to languages in an area
     def add_label(self, is_in_area, current_color, locations_map_crs, extent, ax):
@@ -624,36 +523,18 @@
         labels_in_area = list(compress(self.sites['id'], is_in_area))
 
         for loc in range(len(loc_in_area)):
-<<<<<<< HEAD
+
             range_x = extent['x_max'] - extent['x_min']
             range_y = extent['y_max'] - extent['y_min']
             x, y = loc_in_area[loc]
             x += range_x/200
             y += range_y/200
-
-=======
-            # Add a label at a spatial offset, as defined in the config.
-            x, y = loc_in_area[loc]
-            x += self.content_config['label_offset'][0]
-            y += self.content_config['label_offset'][1]
-
-            # Print label on the map
-            # TODO fontsize should be settable in the config file.
->>>>>>> e967d55c
             anno_opts = dict(xy=(x, y), fontsize=10, color=current_color)
             ax.annotate(labels_in_area[loc] + 1, **anno_opts)
 
-<<<<<<< HEAD
         return labels_in_area
-=======
-    # Bind together the functions above
-    def visualize_areas(self):
-        self.all_labels = []
-        self.area_labels = []
-        legend_area_patches = []
->>>>>>> e967d55c
-
-    # Bind together the functions above
+
+
     def visualize_areas(self, locations_map_crs, extent,
                         cfg_content, cfg_graphic, cfg_legend, ax):
         all_labels = []
@@ -661,11 +542,6 @@
         if cfg_legend['areas']['add'] and cfg_legend['areas']['log-likelihood']:
             area_labels, legend_areas = self.add_log_likelihood_legend()
 
-<<<<<<< HEAD
-=======
-            self.add_likelihood_legend()
-            self.add_likelihood_info(legend_area_patches)
->>>>>>> e967d55c
         else:
             area_labels = []
             legend_areas = []
@@ -699,11 +575,7 @@
 
             # This adds small lines to the legend (one legend entry per area)
             line_legend = Line2D([0], [0], color=current_color, lw=6, linestyle='-')
-<<<<<<< HEAD
             legend_areas.append(line_legend)
-=======
-            legend_area_patches.append(line_legend)
->>>>>>> e967d55c
 
             # Label the languages in the areas
             if cfg_graphic['languages']['label']:
@@ -716,36 +588,17 @@
 
         if cfg_legend['areas']['add']:
             # add to legend
-<<<<<<< HEAD
             legend_areas = ax.legend(legend_areas, area_labels, title_fontsize=18, title='Contact areas',
                                      frameon=True, edgecolor='#ffffff', framealpha=1, fontsize=16, ncol=1,
                                      columnspacing=1, loc='upper left',
                                      bbox_to_anchor=cfg_legend['areas']['position'])
 
-=======
-            legend_areas = self.ax_legend.legend(
-                legend_area_patches,
-                self.area_labels,
-                title_fontsize=18,
-                title='Contact areas',
-                frameon=True,
-                edgecolor='#ffffff',
-                framealpha=1,
-                fontsize=16,
-                ncol=1,
-                columnspacing=1,
-                loc='upper left',
-                bbox_to_anchor=self.legend_config['areas']['position']
-            )
->>>>>>> e967d55c
+
             legend_areas._legend_box.align = "left"
             ax.add_artist(legend_areas)
 
-<<<<<<< HEAD
         return all_labels
-=======
-            self.ax_legend.add_artist(legend_areas)
->>>>>>> e967d55c
+
 
     def color_families(self, locations_maps_crs, cfg_graphic, cfg_legend, ax):
         family_array = self.family_names['external']
@@ -761,7 +614,6 @@
 
             # Find all languages belonging to a family
             is_in_family = families[i] == 1
-<<<<<<< HEAD
             family_locations = locations_maps_crs[is_in_family, :]
 
             # Adds a color overlay for each language in a family
@@ -796,116 +648,27 @@
 
     @staticmethod
     def add_legend_lines(cfg_graphic, cfg_legend, ax):
-=======
-            family_locations = self.locations[is_in_family, :]
-
-            # For simulated data
-            if self.is_simulation:
-                alpha_shape = self.compute_alpha_shapes(sites=[is_in_family],
-                                                        alpha_shape=self.graphic_config['family_alpha_shape'])
-                smooth_shape = alpha_shape.buffer(60, resolution=16, cap_style=1, join_style=1, mitre_limit=5.0)
-                patch = PolygonPatch(smooth_shape, fc=family_fill, ec=family_border, lw=1, ls='-', alpha=1, fill=True,
-                                     zorder=-i)
-                self.ax.add_patch(patch)
-
-                # Add legend handle
-                handle = Patch(facecolor=family_color, edgecolor=family_color, label="simulated family")
-
-                handles.append(handle)
-
-            # For real data
-            else:
-
-                # Adds a color overlay for each language in a family
-                self.ax.scatter(*family_locations.T, s=self.graphic_config['point_size'] * 15,
-                                c=family_color, alpha=1, linewidth=0, zorder=-i, label=family)
-
-                # For languages with more than three members combine several languages in an alpha shape (a polygon)
-                if np.count_nonzero(is_in_family) > 3:
-                    alpha_shape = self.compute_alpha_shapes(sites=[is_in_family],
-                                                            alpha_shape=self.graphic_config['family_alpha_shape'])
-
-                    # making sure that the alpha shape is not empty
-                    if not alpha_shape.is_empty:
-                        smooth_shape = alpha_shape.buffer(40000, resolution=16,
-                                                          cap_style=1, join_style=1,
-                                                          mitre_limit=5.0)
-                        patch = PolygonPatch(smooth_shape, fc=family_fill, ec=family_border,
-                                             lw=1, ls='-', alpha=1, fill=True, zorder=-i)
-                        leg_family = self.ax.add_patch(patch)
-                        # TODO leg_family is unused. Was there a plan to use it?
-
-                # Add legend handle
-                handle = Patch(facecolor=family_color, edgecolor=family_color, label=family)
-
-                handles.append(handle)
-
-        if self.legend_config['families']['add_to_legend']:
-            if self.is_simulation:
-                # Define the legend
-                legend_families = self.ax_legend.legend(
-                    handles=handles,
-                    title_fontsize=16,
-                    fontsize=18,
-                    frameon=True,
-                    edgecolor='#ffffff',
-                    framealpha=1,
-                    ncol=1,
-                    columnspacing=1,
-                    handletextpad=2.3,
-                    loc='upper left',
-                    bbox_to_anchor=self.legend_config['families']['position']
-                )
-                self.ax_legend.add_artist(legend_families)
-
-            else:
-                legend_families = self.ax_legend.legend(
-                    handles=handles,
-                    title='Language family',
-                    title_fontsize=18,
-                    fontsize=16,
-                    frameon=True,
-                    edgecolor='#ffffff',
-                    framealpha=1,
-                    ncol=1,
-                    columnspacing=1,
-                    loc='upper left',
-                    bbox_to_anchor=self.legend_config['families']['position']
-                )
-                self.ax_legend.add_artist(legend_families)
-
-    def add_legend_lines(self):
->>>>>>> e967d55c
 
         # This adds a legend displaying what line width corresponds to
         line_width = list(cfg_legend['lines']['reference_frequency'])
         line_width.sort(reverse=True)
 
         line_width_label = []
-<<<<<<< HEAD
         leg_line_width = []
-=======
-        legend_line_width = []
->>>>>>> e967d55c
 
         # Iterates over all values in post_freq_lines and for each adds a legend entry
         for k in line_width:
             # Create line
             line = Line2D([0], [0], color="black", linestyle='-',
-<<<<<<< HEAD
                           lw=cfg_graphic['areas']['width'] * k)
+
             leg_line_width.append(line)
-=======
-                          lw=self.graphic_config['line_width'] * k)
-            legend_line_width.append(line)
->>>>>>> e967d55c
 
             # Add legend text
             prop_l = int(k * 100)
             line_width_label.append(f'{prop_l}%')
 
         # Adds everything to the legend
-<<<<<<< HEAD
         legend_line_width = ax.legend(leg_line_width, line_width_label, title_fontsize=18,
                                       title='Frequency of edge in posterior', frameon=True, edgecolor='#ffffff',
                                       framealpha=1, fontsize=16, ncol=1, columnspacing=1, loc='upper left',
@@ -939,76 +702,7 @@
         else:
             y_min = cfg_legend['overview']['extent']['y'][0]
             y_max = cfg_legend['overview']['extent']['y'][1]
-=======
-        legend_line_width = self.ax_legend.legend(
-            legend_line_width,
-            line_width_label,
-            title_fontsize=18,
-            title='Frequency of edge in posterior',
-            frameon=True,
-            edgecolor='#ffffff',
-            framealpha=1,
-            fontsize=16,
-            ncol=1,
-            columnspacing=1,
-            loc='upper left',
-            bbox_to_anchor=self.legend_config['posterior_frequency']['position']
-        )
-
-        legend_line_width._legend_box.align = "left"
-        self.ax_legend.add_artist(legend_line_width)
-
-    def add_secondary_legend(self):
-
-        x_unit = (self.x_max - self.x_min) / 100
-        y_unit = (self.y_max - self.y_min) / 100
-
-        if not self.is_simulation:
-            # if self.legend_config['areas']['add_to_legend']:
-            #     self.ax_legend.axhline(self.legend_config['areas']['position'][1],
-            #                            0.02, 0.20, lw=1.5, color="black")
-
-            self.ax_legend.add_patch(
-                patches.Rectangle(
-                    (self.x_min, self.y_min),
-                    x_unit * 25, y_unit * 100,
-                    color="white"
-                ))
-            # pass
-        else:
-            self.ax_legend.add_patch(
-                patches.Rectangle(
-                    (self.x_min, self.y_min),
-                    x_unit * 55,
-                    y_unit * 30,
-                    color="white"
-                ))
-
-            # The legend looks a bit different, as it has to show both the inferred areas and the ground truth
-            self.ax_legend.annotate("INFERRED", (
-                self.x_min + x_unit * 3,
-                self.y_min + y_unit * 23), fontsize=20)
-
-            self.ax_legend.annotate("GROUND TRUTH", (
-                self.x_min + x_unit * 38.5,
-                self.y_min + y_unit * 23), fontsize=20)
-
-            self.ax_legend.axvline(self.x_min + x_unit * 37, 0.05, 0.18, lw=2, color="black")
-
-    def add_overview_map(self):
-        if not self.is_simulation:
-            axins = inset_axes(self.ax_legend,
-                               width=self.legend_config['overview']['width'],
-                               height=self.legend_config['overview']['height'],
-                               bbox_to_anchor=self.legend_config['overview']['position'],
-                               loc='lower left',
-                               bbox_transform=self.ax_legend.transAxes)
-            axins.tick_params(labelleft=False, labelbottom=False, length=0)
-
-            # Map extend of the overview map
-            if 'x_extend' in self.legend_config['overview']:
-                axins.set_xlim(self.legend_config['overview']['x_extend'])
->>>>>>> e967d55c
+
 
         axins.set_xlim([x_min, x_max])
         axins.set_ylim([y_min, y_max])
@@ -1051,7 +745,7 @@
         for i, lh in enumerate(p):
             area_labels.append(f'$Z_{i + 1}: \, \;\;\; {int(lh)}$')
 
-<<<<<<< HEAD
+
         extra = patches.Rectangle((0, 0), 1, 1, fc="w", fill=False, edgecolor='none', linewidth=0)
         # Line2D([0], [0], color=None, lw=6, linestyle='-')
 
@@ -1087,46 +781,6 @@
             bbox = self.compute_bbox(extent)
             if not cfg_geo['base_map']['geojson_polygon']:
                 print(f'Cannot add base map. Please provide a geojson_polygon')
-=======
-    ##############################################################
-    # Additional things for plot_posterior_map
-    # (likelihood info box, background map, subset related stuff)
-    ##############################################################
-    # Add background map
-    def add_background_map(self, ax):
-        if self.geo_config['proj4'] is None or self.geo_config['base_map']['geojson_map'] is None:
-            raise Exception('If you want to use a map, provide a geojson and a crs!')
-
-        # Adds the geojson map provided by user as background map
-        self.world = gpd.read_file(self.geo_config['base_map']['geojson_map'])
-        self.world = self.world.to_crs(self.geo_config['proj4'])
-        # self.world = gpd.clip(self.world, self.bbox)
-        self.world.plot(ax=ax, color='w', edgecolor='black', zorder=-100000)
-
-    # Add rivers
-    def add_rivers(self, ax):
-        # The user can also provide river data. Looks good on a map :)
-        if self.geo_config['base_map']['geojson_river'] is not None:
-            self.rivers = gpd.read_file(self.geo_config['base_map']['geojson_river'])
-            self.rivers = self.rivers.to_crs(self.geo_config['proj4'])
-            self.rivers.plot(ax=ax, color=None, edgecolor="skyblue", zorder=-10000)
-
-    # Add likelihood info box
-    def add_likelihood_info(self, legend_area_patches):
-        extra = patches.Rectangle((0, 0), 1, 1, fc="w", fill=False, edgecolor='none', linewidth=0)
-        legend_area_patches.append(extra)
-
-    # Load subset data
-    # Helper function for add_subset
-    def plot_subset(self):
-        # Get sites in subset
-        is_in_subset = [x == 1 for x in self.sites['subset']]
-        sites_all = deepcopy(self.sites)
-        # Get the relevant information for all sites in the subset (ids, names, ..)
-        for key in self.sites.keys():
-            if type(self.sites[key]) == list:
-                self.sites[key] = list(np.array(self.sites[key])[is_in_subset])
->>>>>>> e967d55c
             else:
                 self.add_background_map(bbox, cfg_geo, cfg_graphic, ax)
             if not cfg_geo['base_map']['geojson_line']:
@@ -1134,93 +788,17 @@
             else:
                 self.add_rivers(bbox, cfg_geo, cfg_graphic, ax)
 
-<<<<<<< HEAD
     def add_correspondence_table(self, all_labels, cfg_graphic, cfg_legend, ax_c):
         """ Which language belongs to which number? This table will tell you more"""
-=======
-        # plot all points not in the subset in light grey
-        not_in_subset = np.logical_not(is_in_subset)
-        other_locations = sites_all['locations'][not_in_subset]
-        self.ax.scatter(*other_locations.T, s=self.graphic_config['point_size'], c="gainsboro", alpha=1, linewidth=0)
-
-        # Add a visual bounding box to the map to show the location of the subset on the map
-        x_coords, y_coords = self.locations.T
-        offset = 100
-        x_min, x_max = min(x_coords) - offset, max(x_coords) + offset
-        y_min, y_max = min(y_coords) - offset, max(y_coords) + offset
-        bbox_width = x_max - x_min
-        bbox_height = y_max - y_min
-        bbox = mpl.patches.Rectangle((x_min, y_min), bbox_width, bbox_height, ec='grey', fill=False,
-                                     lw=1.5, linestyle='-.')
-        self.ax.add_patch(bbox)
-        # Adds a small label that reads "Subset"
-        self.ax.text(x_max, y_max + 200, 'Subset', fontsize=18, color='#000000')
-        self.sites = sites_all
-        
-    def visualize_base_map(self):
-        if self.is_simulation:
-            pass
-        else:
-            if self.geo_config['base_map']['add']:
-                self.add_background_map(ax=self.ax)
-                self.add_rivers(ax=self.ax)
-
-    def modify_legend(self):
-        class TrueArea(object):
-            pass
-
-        class TrueAreaHandler(object):
-            def legend_artist(self, legend, orig_handle, fontsize, handlebox):
-                x0, y0 = handlebox.xdescent + 10, handlebox.ydescent + 10
-
-                patch = patches.Polygon([[x0, y0],
-                                         [x0 + 40, y0 + 20],
-                                         [x0 + 60, y0 - 10],
-                                         [x0 + 50, y0 - 20],
-                                         [x0 + 30, y0 - 20]],
-                                        ec='black', lw=1, ls='-', alpha=1, fill=False,
-                                        joinstyle="round", capstyle="butt")
-                handlebox.add_artist(patch)
-                return patch
-
-        legend_true_area = self.ax_legend.legend(
-            [TrueArea()], ['simulated area\n(bounding polygon)'],
-            handler_map={TrueArea: TrueAreaHandler()},
-            bbox_to_anchor=self.ground_truth_config['true_area_polygon_position'],
-            title_fontsize=16,
-            loc='upper left',
-            frameon=True,
-            edgecolor='#ffffff',
-            handletextpad=4,
-            fontsize=18,
-            ncol=1,
-            columnspacing=1
-        )
-        self.ax.add_artist(legend_true_area)
-
-    def return_correspondence_table(self, file_name, file_format="pdf", ncol=2):
-        """ Which language belongs to which number? This table will tell you more
-        Args:
-            file_name (str): name of the plot
-            file_format (str): format of the output file
-            ncol(int): number of columns in the output table
-        """
-        fig, ax = plt.subplots()
->>>>>>> e967d55c
 
         sites_id = []
         sites_names = []
         sites_color = []
 
         for i in range(len(self.sites['id'])):
-<<<<<<< HEAD
             for s in range(len(all_labels)):
                 if self.sites['id'][i] in all_labels[s]:
 
-=======
-            for s in range(len(self.all_labels)):
-                if self.sites['id'][i] in self.all_labels[s]:
->>>>>>> e967d55c
                     sites_id.append(self.sites['id'][i])
                     sites_names.append(self.sites['names'][i])
                     sites_color.append(cfg_graphic['areas']['color'][s])
@@ -1268,10 +846,6 @@
         for key, cell in table.get_celld().items():
             cell.set_linewidth(0)
 
-        # file_name = "test"
-        # file_format = "pdf"
-        # fig.savefig(f"{self.path_plots + '/correspondence_' + file_name}.{file_format}",
-        #             bbox_inches='tight', dpi=400, format=file_format)
 
     ##############################################################
     # This is the plot_posterior_map function from plotting_old
@@ -1351,14 +925,8 @@
             self.add_correspondence_table(all_labels, cfg_graphic, cfg_legend, ax)
 
         # Save the plot
-<<<<<<< HEAD
+
         file_format = cfg_output['format']
-=======
-        # self.fig.savefig(f"{self.path_plots}/{file_name}.{file_format}",
-        #                  bbox_inches='tight', dpi=400, format=file_format)
-        self.fig.savefig(f"{self.path_plots}/{file_name}.{file_format}",
-                         dpi=400, format=file_format)
->>>>>>> e967d55c
 
         fig.savefig(f"{self.path_plots + '/' + file_name}.{file_format}",bbox_inches='tight',
                     dpi=cfg_output['resolution'], format=file_format)
@@ -1442,26 +1010,15 @@
             sample_dict = self.results['gamma']
         else:
             raise ValueError("parameter must be alpha, beta or gamma")
+
         p_dict = {}
         states = []
 
         for key in sample_dict:
-
-<<<<<<< HEAD
-            if str(feature + '_') in key and parameter in key:
+            if key.startswith(parameter + '_' + feature + '_'):
                 state = str(key).rsplit('_', 1)[1]
                 p_dict[state] = sample_dict[key][b_in:]
                 states.append(state)
-
-        if len(p_dict) == 0:
-            raise ValueError(f'No samples found for parameter {parameter}')
-=======
-            for key in sample_dict:
-                if key.startswith(parameter + '_' + feature + '_'):
-                    state = str(key).rsplit('_', 1)[1]
-                    p_dict[state] = sample_dict[key][b_in:]
-                    states.append(state)
->>>>>>> e967d55c
 
         sample = np.column_stack([p_dict[s] for s in p_dict]).astype(np.float)
         return sample, states
@@ -1534,10 +1091,10 @@
 
         # Density and scatter plot
         if title:
-            plt.text(-0.7, 0.6, str(feature), fontdict={'fontweight': 'bold', 'fontsize': 6})
+            plt.text(-0.7, 0.6, str(feature), fontdict={'fontweight': 'bold', 'fontsize': 12})
         x = samples_projected.T[0]
         y = samples_projected.T[1]
-        sns.kdeplot(x=x, y=y, shade=True, thresh=0, cut=30, n_levels=100,
+        sns.kdeplot(data=x, data2=y, shade=True,  cut=30, n_levels=100,
                     clip=([xmin, xmax], [ymin, ymax]), cmap=cmap)
 
         if plot_samples:
@@ -1546,7 +1103,6 @@
         # Draw simplex and crop outside
         plt.fill(*corners.T, edgecolor='k', fill=False)
         Plot.fill_outside(corners, color='w', ax=ax)
-
 
         if mean_weights:
             mean_projected = np.mean(samples, axis=0).dot(corners)
@@ -1678,7 +1234,7 @@
             plt.subplot(n_row, n_col, position)
 
             self.plot_weight(weights[f], feature=f, title=cfg_weights['graphic']['title'],
-                                 labels=labels, mean_weights=True)
+                             labels=labels, mean_weights=True)
 
             print(position, "of", n_plots, "plots finished")
             position += 1
@@ -1700,15 +1256,9 @@
        Args:
            file_name (str): name of the output file
        """
-<<<<<<< HEAD
         print('Plotting preferences...')
         cfg_preference = self.config['preference_plot']
         burn_in = int(len(self.results['posterior']) * cfg_preference['content']['burn_in'])
-=======
-        print('Plotting probabilities...')
-        parameter_name = self.config['probabilities_plot']['parameter']
-        burn_in = int(len(self.results['posterior']) * self.config['probabilities_plot']['burn_in'])
->>>>>>> e967d55c
 
         width = cfg_preference['output']['width_subplot']
         height = cfg_preference['output']['height_subplot']
@@ -1717,17 +1267,8 @@
         width_spacing = 0.2
         height_spacing = 0.2
 
-<<<<<<< HEAD
         file_format = cfg_preference['output']['format']
         resolution = cfg_preference['output']['resolution']
-=======
-        p, true_p, states = self.get_parameters(parameter=parameter_name, b_in=burn_in)
-        if len(p) == 0:
-            print(f'No results found for parameter {parameter_name}.')
-            return
-
-        fig, axs = plt.subplots(n_row, n_col, figsize=(width * n_col, height * n_row), )
->>>>>>> e967d55c
 
         gk = self.results['gamma'].keys()
         ugk = list(set([k.split('_')[1] for k in gk]))
@@ -1789,6 +1330,7 @@
             fig.savefig(self.path_plots + '/' + file_name + '_' + p + '.' + file_format,
                         dpi=resolution, format=file_format)
 
+
     def plot_dic(self, models, file_name):
         """This function plots the dics. What did you think?
         Args:
@@ -1854,22 +1396,9 @@
         ax.set_yticks(y_ticks)
         yticklabels = [f'{y_tick:.0f}' for y_tick in y_ticks]
         ax.set_yticklabels(yticklabels, fontsize=10)
-<<<<<<< HEAD
 
         fig.savefig(self.path_plots + '/' + file_name + '.' + file_format, dpi=resolution, format=file_format)
-=======
-        try:
-            if self.config['dic_plot']['true_n'] is not None:
-                pos_true_model = [idx for idx, val in enumerate(x) if val == self.config['dic_plot']['true_n']][0]
-                color_burn_in = 'grey'
-                ax.axvline(x=pos_true_model, lw=1, color=color_burn_in, linestyle='--')
-                ypos_label = y_min + y_range * 0.15
-                plt.text(pos_true_model - 0.05, ypos_label, 'Simulated areas', rotation=90, size=8,
-                         color=color_burn_in)
-        except KeyError:
-            pass
-        fig.savefig(self.path_plots + '/' + file_name + '.' + file_format, dpi=400, format=file_format)
->>>>>>> e967d55c
+
 
     def plot_trace(self, file_name="trace", show_every_k_sample=1, file_format="pdf"):
         """
@@ -2068,64 +1597,7 @@
                     dpi=400, format=file_format, bbox_inches='tight')
         plt.close(fig)
 
-<<<<<<< HEAD
-    # def plot_pies(self, file_name, file_format="pdf"):
-    #     print('Plotting pie charts ...')
-    #
-    #     areas = np.array(self.results['areas'])
-    #     end_bi = math.ceil(areas.shape[1] * cfg_pies['burn_in'])
-    #
-    #     samples = areas[:, end_bi:, ]
-    #
-    #     n_plots = samples.shape[2]
-    #     n_samples = samples.shape[1]
-    #
-    #     samples_per_area = np.sum(samples, axis=1)
-    #
-    #     # Grid
-    #     n_col = 3
-    #     n_row = math.ceil(n_plots / n_col)
-    #
-    #     width = self.config['pie_plot']['output']['fig_width_subplot']
-    #     height = self.config['pie_plot']['output']['fig_height_subplot']
-    #
-    #     fig, axs = plt.subplots(n_row, n_col, figsize=(width * n_col, height * n_row))
-    #
-    #     for l in range(n_col*n_row):
-    #
-    #         ax_col = int(np.floor(l/n_row))
-    #         ax_row = l - n_row * ax_col
-    #
-    #         if l < n_plots:
-    #             per_lang = samples_per_area[:, l]
-    #             no_area = n_samples - per_lang.sum()
-    #
-    #             x = per_lang.tolist()
-    #             col = list(self.graphic_config['area_colors'])[:len(x)]
-    #
-    #             # Append samples that are not in an area
-    #             x.append(no_area)
-    #             col.append("lightgrey")
-    #
-    #             axs[ax_row, ax_col].pie(x, colors=col, radius=15)
-    #             label = str(self.sites['id'][l] + 1) + ' ' + str(self.sites['names'][l])
-    #             axs[ax_row, ax_col].text(-160, 0, label, size=15, va='center', ha="left")
-    #             axs[ax_row, ax_col].set_xlim([-160, 5])
-    #             axs[ax_row, ax_col].set_ylim([-10, 10])
-    #
-    #         axs[ax_row, ax_col].axis('off')
-    #
-    #     # Style remaining empty cells in the plot
-    #     n_empty = n_row * n_col - n_plots
-    #     for e in range(1, n_empty):
-    #         axs[-1, -e].axis('off')
-    #
-    #     plt.subplots_adjust(wspace=self.config['pie_plot']['output']['spacing_horizontal'],
-    #                         hspace=self.config['pie_plot']['output']['spacing_vertical'])
-    #
-    #     fig.savefig(self.path_plots + '/' + file_name + '.' + file_format,
-    #                 dpi=400, format=file_format, bbox_inches='tight')
-=======
+
     def plot_pies(self, file_name, file_format="pdf"):
         print('Plotting pie charts ...')
 
@@ -2274,4 +1746,3 @@
 
 if __name__ == '__main__':
     main()
->>>>>>> e967d55c
