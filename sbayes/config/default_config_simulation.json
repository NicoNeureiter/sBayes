--- conflicted
+++ resolved
@@ -1,33 +1,14 @@
 {
-<<<<<<< HEAD
-	"sites": "<REQUIRED>",
-	"n_features": 35,
-	"p_n_categories": {
-=======
 	"canvas": "<REQUIRED>",
 	"results": {
 		"path": ""
 	},
 	"n_features": 20,
 	"n_states": {
->>>>>>> 87ce52ad
 		"2": 0.4,
 		"3": 0.3,
 		"4": 0.3
 	},
-<<<<<<< HEAD
-	"e_universal": 1.0,
-	"e_contact": "<REQUIRED>",
-	"e_inheritance": 2.0,
-	"i_universal": 1.0,
-	"i_contact": "<REQUIRED>",
-	"i_inheritance": 0.2,
-	"inheritance": "<REQUIRED>",
-	"subset": false,
-	"area": "<REQUIRED",
-	"correlation_threshold": 0.3
-=======
-	"areal_effect": "<REQUIRED>",
+	"cluster_effect": "<REQUIRED>",
 	"confounding_effects": "<REQUIRED>"
->>>>>>> 87ce52ad
 }