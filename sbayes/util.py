--- conflicted
+++ resolved
@@ -1521,13 +1521,12 @@
 
     # First sufficient statistic: observation counts
     n = np.count_nonzero(in_component, axis=0)
-<<<<<<< HEAD
+
     if not np.any(in_component):
         stack = traceback.extract_stack()
         print(stack)
+
     sample_mean = np.mean(x, axis=0, where=in_component)
-=======
->>>>>>> 00a3fdeb
 
     # Handle special case of no observations
     if isinstance(n, (int, float, np.int64, np.int32)):
