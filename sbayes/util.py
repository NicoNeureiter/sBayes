--- conflicted
+++ resolved
@@ -4,17 +4,14 @@
 import time
 import csv
 import os
-<<<<<<< HEAD
 from pathlib import Path
-=======
 from functools import lru_cache
->>>>>>> 99346877
 from math import sqrt, floor, ceil
 from itertools import combinations, permutations
-import typing as t
+import typing as typ
 
 import numpy as np
-import numpy.typing as npt
+import numpy.typing as nptyp
 import pandas as pd
 import scipy
 import scipy.spatial as spatial
@@ -37,44 +34,24 @@
     pass
 
 
-<<<<<<< HEAD
-def encode_cluster(cluster):
+def encode_cluster(cluster: nptyp.NDArray[bool]) -> str:
     """Format the given cluster as a compact bit-string."""
     cluster_s = cluster.astype(int).astype(str)
     return ''.join(cluster_s)
 
 
-def decode_cluster(cluster_str):
-=======
-def encode_area(area: npt.NDArray) -> str:
-    """Format the given area as a compact bit-string."""
-    area_s = area.astype(int).astype(str)
-    return ''.join(area_s)
-
-
-def decode_area(area_str: str) -> npt.NDArray:
->>>>>>> 99346877
+def decode_cluster(cluster_str: str) -> nptyp.NDArray[bool]:
     """Read a bit-string and parse it into an area array."""
     return np.array(list(cluster_str)).astype(int).astype(bool)
 
 
-<<<<<<< HEAD
-def format_cluster_columns(clusters):
+def format_cluster_columns(clusters: nptyp.NDArray[bool]) -> str:
     """Format the given array of clusters as tab separated strings."""
     clusters_encoded = map(encode_cluster, clusters)
     return '\t'.join(clusters_encoded)
 
 
-def parse_cluster_columns(clusters_encoded):
-=======
-def format_area_columns(areas: npt.NDArray) -> str:
-    """Format the given array of areas as tab separated strings."""
-    areas_encoded = map(encode_area, areas)
-    return '\t'.join(areas_encoded)
-
-
-def parse_area_columns(areas_encoded: str) -> npt.NDArray[bool]:
->>>>>>> 99346877
+def parse_cluster_columns(clusters_encoded: str) -> nptyp.NDArray[bool]:
     """Read tab-separated area encodings into a two-dimensional area array."""
     clusters_decoded = map(decode_cluster, clusters_encoded.split('\t'))
     return np.array(list(clusters_decoded))
@@ -329,12 +306,20 @@
     return str.strip(s)
 
 
-def read_features_from_csv(config):
+def read_features_from_csv(
+        config: dict,
+        logger: typ.Optional['Logger'] = None,
+) -> (dict, dict, dict):
     """This is a helper function to import data (objects, features, confounders) from a csv file
     Args:
-        config (dict): the config file
-    Returns:
-        (dict) : The features for all objects
+        config: the config file
+        logger: A Logger object for writing log messages.
+
+    Returns:
+        dict: The object dictionary with
+        dict: The features dictionary for all objects
+        dict: The confounders dictionary with group names in "names" and assignment array
+            in "values".
     """
     file = config['data']['features']
     data = pd.read_csv(file, dtype=str)
@@ -397,34 +382,31 @@
         for g in range(n_groups):
             c[g, np.where(v == groups_ordered[g])] = True
 
-<<<<<<< HEAD
         confounders[k] = {'values': c,
                           'names': groups_ordered}
 
-    log = f"{n_sites} objects with {n_features} features read from {file}. {na_number} NA value(s) found."
-=======
-    log = f"{n_sites} sites with {n_features} features read from {file}.\n"
-    log += f"{na_number} NA value(s) found.\n"
-    log += f"The maximum number of states in a single feature was {applicable_states.shape[1]}."
-    return sites, site_names, features, feature_names, state_names, applicable_states, families, family_names, log
->>>>>>> 99346877
-
-    return objects, features, confounders, log
-
-
-def read_costs_from_csv(file):
+    if logger:
+        logger.info(f"{n_sites} sites with {n_features} features read from {file}.")
+        logger.info(f"{na_number} NA value(s) found.")
+        logger.info(f"The maximum number of states in a single feature was {feature_states.shape[0]}.")
+
+    return objects, features, confounders
+
+
+def read_costs_from_csv(file: str, logger=None):
     """This is a helper function to read the cost matrix from a csv file
         Args:
-            file (str): file location of the csv file
+            file: file location of the csv file
+            logger: Logger objects for printing info message.
 
         Returns:
             pd.DataFrame: cost matrix
-            str: log message
         """
 
     data = pd.read_csv(file, dtype=str, index_col=0)
-    log = f"Geographical cost matrix read from {file}."
-    return data, log
+    if logger:
+        logger.info(f"Geographical cost matrix read from {file}.")
+    return data
 
 
 def write_languages_to_csv(features, sites, families, file):
@@ -585,7 +567,13 @@
     return counts * scale_factor[..., None]
 
 
-def counts_to_dirichlet(counts: t.Sequence[t.Sequence[int]], states: t.Sequence[int], prior='uniform', outdated_features=None, dirichlet=None):
+def counts_to_dirichlet(
+        counts: typ.Sequence[typ.Sequence[int]],
+        states: typ.Sequence[int],
+        prior='uniform',
+        outdated_features=None,
+        dirichlet=None
+):
     """This is a helper function to transform counts of categorical data
     to parameters of a dirichlet distribution.
 
@@ -1008,7 +996,7 @@
     n = int(n) if isinstance(n, float) else n
     convertor = 10 ** (len(str(offset)) - 1)
 
-    if n > offset: # number is larger than offset (must be positive)
+    if n > offset:  # number is larger than offset (must be positive)
         if mode == 'up':
             n_rounded = ceil(n / convertor) * convertor
             n_rounded += offset
@@ -1017,7 +1005,7 @@
             n_rounded -= offset
         else:
             raise Exception('unkown mode')
-    else: # number is smaller than offset (can be negative)
+    else:  # number is smaller than offset (can be negative)
         if n >= 0:
             n_rounded = offset + convertor if mode == 'up' else -offset
         else:
@@ -1029,7 +1017,7 @@
     return n_rounded
 
 
-def colorline(ax, x, y, z=None, cmap=plt.get_cmap('copper'), norm=plt.Normalize(0.0, 1.0), linewidth=3, alpha=1.0):
+def colorline(ax, x, y, z=None, cmap=plt.get_cmap('copper'), norm=plt.Normalize(0.0, 1.0), linewidth=3):
     """
     Plot a colored line with coordinates x and y
     Optionally specify colors in the array z
@@ -1323,14 +1311,14 @@
 
 
 @lru_cache(maxsize=128)
-def get_permutations(n: int) -> t.List[t.Tuple[int]]:
+def get_permutations(n: int) -> typ.List[typ.Tuple[int]]:
     return list(permutations(range(n)))
 
 
 def get_best_permutation(
-        areas: npt.NDArray[bool],  # shape = (n_areas, n_sites)
-        prev_area_sum: npt.NDArray[int],  # shape = (n_areas, n_sites)
-) -> t.Tuple[int]:
+        areas: nptyp.NDArray[bool],  # shape = (n_areas, n_sites)
+        prev_area_sum: nptyp.NDArray[int],  # shape = (n_areas, n_sites)
+) -> typ.Tuple[int]:
     """Return a permutation of areas that would align the areas in the new sample with previous ones."""
     def clustering_agreement(p):
         """In how many sites does permutation `p` previous samples?"""
