#!/usr/bin/env python3
# -*- coding: utf-8 -*-
import datetime
import time
import csv
import os
from math import sqrt, floor, ceil
from itertools import combinations
import typing as t

import numpy as np
import pandas as pd
import scipy.spatial as spatial
from scipy.special import betaln
import scipy.stats as stats
from scipy.sparse import csr_matrix
import matplotlib.pyplot as plt
from matplotlib.collections import LineCollection


EPS = np.finfo(float).eps


FAST_DIRICHLET = True
dirichlet_logpdf = stats.dirichlet._logpdf if FAST_DIRICHLET else stats.dirichlet.logpdf
dirichlet_pdf = stats.dirichlet.pdf


class FamilyError(Exception):
    pass


def encode_cluster(cluster):
    """Format the given cluster as a compact bit-string."""
    cluster_s = cluster.astype(int).astype(str)
    return ''.join(cluster_s)


def decode_area(area_str):
    """Read a bit-string and parse it into an area array."""
    return np.array(list(area_str)).astype(int).astype(bool)


def format_cluster_columns(clusters):
    """Format the given array of clusters as tab separated strings."""
    clusters_encoded = map(encode_cluster, clusters)
    return '\t'.join(clusters_encoded)


def parse_area_columns(areas_encoded):
    """Read tab-separated area encodings into a two-dimensional area array."""
    areas_decoded = map(decode_area, areas_encoded.split('\t'))
    return np.array(list(areas_decoded))


def compute_distance(a, b):
    """ This function computes the Euclidean distance between two points a and b

    Args:
        a (list): The x and y coordinates of a point in a metric CRS.
        b (list): The x and y coordinates of a point in a metric CRS.

    Returns:
        float: Distance between a and b
    """

    a = np.asarray(a)
    b = np.asarray(b)
    ab = b-a
    dist = sqrt(ab[0]**2 + ab[1]**2)

    return dist


def bounding_box(points):
    """ This function retrieves the bounding box for a set of 2-dimensional input points

    Args:
        points (numpy.array): Point tuples (x,y) for which the bounding box is computed
    Returns:
        (dict): the bounding box of the points
    """
    x = [x[0] for x in points]
    y = [x[1] for x in points]
    box = {'x_max': max(x),
           'y_max': max(y),
           'x_min': min(x),
           'y_min': min(y)}

    return box


def get_neighbours(cluster, already_in_cluster, adjacency_matrix):
    """This function returns the neighbourhood of a cluster as given in the adjacency_matrix, excluding sites already
    belonging to this or any other cluster.

    Args:
        cluster (np.array): The current cluster (boolean array)
        already_in_cluster (np.array): All sites already assigned to a cluster (boolean array)
        adjacency_matrix (np.array): The adjacency matrix of the sites (boolean)

    Returns:
        np.array: The neighborhood of the cluster (boolean array)
    """

    # Get all neighbors of the current zone, excluding all vertices that are already in a zone

    neighbours = np.logical_and(adjacency_matrix.dot(cluster), ~already_in_cluster)
    return neighbours


def compute_delaunay(locations):
    """Computes the Delaunay triangulation between a set of point locations

    Args:
        locations (np.array): a set of locations
            shape (n_sites, n_spatial_dims = 2)
    Returns:
        (np.array) sparse matrix of Delaunay triangulation
            shape (n_edges, n_edges)
    """

    n = len(locations)

    delaunay = spatial.Delaunay(locations, qhull_options="QJ Pp")

    indptr, indices = delaunay.vertex_neighbor_vertices
    data = np.ones_like(indices)

    return csr_matrix((data, indices, indptr), shape=(n, n))


def gabriel_graph_from_delaunay(delaunay, locations):
    delaunay = delaunay.toarray()
    # converting delaunay graph to boolean array denoting whether points are connected
    delaunay = delaunay > 0

    # Delaunay indices and locations
    delaunay_connections = []
    delaunay_locations = []

    for index, connected in np.ndenumerate(delaunay):
        if connected:
            # getting indices of points in area
            i1, i2 = index[0], index[1]
            if [i2, i1] not in delaunay_connections:
                delaunay_connections.append([i1, i2])
                delaunay_locations.append(locations[[*[i1, i2]]])
    delaunay_connections = np.sort(np.asarray(delaunay_connections), axis=1)
    delaunay_locations = np.asarray(delaunay_locations)

    # Find the midpoint on all Delaunay edges
    m = (delaunay_locations[:, 0, :] + delaunay_locations[:, 1, :]) / 2

    # Find the radius sphere between each pair of nodes
    r = np.sqrt(np.sum((delaunay_locations[:, 0, :] - delaunay_locations[:, 1, :]) ** 2, axis=1)) / 2

    # Use the kd-tree function in Scipy's spatial module
    tree = spatial.cKDTree(locations)
    # Find the nearest point for each midpoint
    n = tree.query(x=m, k=1)[0]
    # If nearest point to m is at a distance r, then the edge is a Gabriel edge
    g = n >= r * 0.999  # The factor is to avoid precision errors in the distances

    return delaunay_connections[g]


def n_smallest_distances(a, n, return_idx: bool):
    """ This function finds the n smallest distances in a distance matrix

    >>> n_smallest_distances([
    ... [0, 2, 3, 4],
    ... [2, 0, 5, 6],
    ... [3, 5, 0, 7],
    ... [4, 6, 7, 0]], 3, return_idx=False)
    array([2, 3, 4])

    >>> n_smallest_distances([
    ... [0, 2, 3, 4],
    ... [2, 0, 5, 6],
    ... [3, 5, 0, 7],
    ... [4, 6, 7, 0]], 3, return_idx=True)
    (array([1, 2, 3]), array([0, 0, 0]))

    Args:
        a (np.array): The distane matrix
        n (int): The number of distances to return
        return_idx (bool): return the indices of the points (True) or rather the distances (False)

    Returns:
        (np.array): the n_smallest distances
    or
        (np.array, np.array): the indices between which the distances are smallest
    """
    a_tril = np.tril(a)
    a_nn = a_tril[np.nonzero(a_tril)]
    smallest_n = np.sort(a_nn)[: n]
    a_idx = np.isin(a_tril, smallest_n)

    if return_idx:
        return np.where(a_idx)
    else:
        return smallest_n


def set_experiment_name():
    """Get the current time and use it to name the current experiment
    Returns:
         (str): the name of the current experiment
    """
    now = datetime.datetime.now().__str__().rsplit('.')[0]
    now = now[:-3]
    now = now.replace(':', '-')
    now = now.replace(' ', '_')

    return now


def zones_autosimilarity(zones, t):
    """
    This function computes the similarity of consecutive zones in a chain
    Args:
        zones (list): zones
        t (integer): lag between consecutive zones in the chain

    Returns:
        (float) : mean similarity between zones in the chain with lag t
    """
    z = np.asarray(zones)
    z = z[:, 0, :]
    unions = np.maximum(z[t:], z[:-t])
    intersections = np.minimum(z[t:], z[:-t])
    sim_norm = np.sum(intersections, axis=1) / np.sum(unions, axis=1)

    return np.mean(sim_norm)


def range_like(a):
    """Return a list of incrementing integers (range) with same length as `a`."""
    return list(range(len(a)))


# Encoding
def encode_states(features_raw, feature_states):
    # Define shapes
    n_states, n_features = feature_states.shape
    features_bin_shape = features_raw.shape + (n_states,)
    n_sites, _ = features_raw.shape
    assert n_features == _

    # Initialize arrays and counts
    features_bin = np.zeros(features_bin_shape, dtype=int)
    applicable_states = np.zeros((n_features, n_states), dtype=bool)
    state_names = []
    na_number = 0

    # Binary vectors used for encoding
    one_hot = np.eye(n_states)

    for f_idx in range(n_features):
        f_name = feature_states.columns[f_idx]
        f_states = feature_states[f_name]

        # Define applicable states for feature f
        applicable_states[f_idx] = ~f_states.isna()

        # Define external and internal state names
        s_ext = f_states.dropna().to_list()
        s_int = range_like(s_ext)
        state_names.append(s_ext)

        # Map external to internal states for feature f
        ext_to_int = dict(zip(s_ext, s_int))
        f_raw = features_raw[f_name]
        f_enc = f_raw.map(ext_to_int)
        if not (set(f_raw.dropna()).issubset(set(s_ext))):
            print(set(f_raw.dropna()) - set(s_ext))
            print(s_ext)
        assert set(f_raw.dropna()).issubset(set(s_ext))  # All states should map to an encoding

        # Binarize features
        f_applicable = ~f_enc.isna().to_numpy()
        f_enc_applicable = f_enc[f_applicable].astype(int)

        features_bin[f_applicable, f_idx] = one_hot[f_enc_applicable]

        # Count NA
        na_number += np.count_nonzero(f_enc.isna())

    features = {
        'values': features_bin.astype(bool),
        'states': applicable_states,
        'state_names': state_names
    }

    return features, na_number


def normalize_str(s):
    if pd.isna(s):
        return s
    return str.strip(s)


def read_features_from_csv(config):
    """This is a helper function to import data (objects, features, confounders) from a csv file
    Args:
<<<<<<< HEAD
        file (str | Path): file location of the csv file
        feature_states_file (str | Path): file location of the meta data for the features
=======
        config (dict): the config file
>>>>>>> 87ce52ad
    Returns:
        (dict) : The features for all objects
    """
    file = config['data']['features']
    data = pd.read_csv(file, dtype=str)
    data = data.applymap(normalize_str)

    confounder_raw = dict()
    try:
        x = data.pop('x')
        y = data.pop('y')
        id_ext = data.pop('id')
    except KeyError:
        raise KeyError("The csv must contain columns `x`, `y` and `id`")

    try:
        names = data.pop('name')
    except KeyError:
        names = id_ext

    for c in config['model']['confounding_effects']:
        try:
            confounder_raw[c] = data.pop(c)
        except KeyError:
            raise KeyError(f"The config file lists `\'{c}'\' as a confounder. Remove confounder or include "
                           f"`\'{c}\'` in the features.csv file.")

    # Load the valid features-states
    feature_states = pd.read_csv(config['data']['feature_states'], dtype=str)
    feature_states = feature_states.applymap(normalize_str)
    feature_names_ext = feature_states.columns.to_numpy()

    # Make sure the same features are specified in the data file and in the feature_states file
    assert set(feature_states.columns) == set(data.columns)

    # objects
    n_sites, n_features = data.shape
    locations = np.zeros((n_sites, 2))

    for i in range(n_sites):
        # Define location tuples
        locations[i, 0] = float(x[i])
        locations[i, 1] = float(y[i])

        # The order in the list maps to the external names and id
    objects = {'locations': locations,
               'id': id_ext,
               'name': names}

    # features
    features, na_number = encode_states(data, feature_states)
    features['names'] = feature_names_ext

    # confounders
    confounders = dict()
    for k, v in confounder_raw.items():
        groups_ordered = np.unique(v.dropna()).tolist()
        n_groups = len(groups_ordered)

        c = np.zeros((n_groups, n_sites), dtype=bool)

        for g in range(n_groups):
            c[g, np.where(v == groups_ordered[g])] = True

        confounders[k] = {'values': c,
                          'names': groups_ordered}

    log = f"{n_sites} objects with {n_features} features read from {file}. {na_number} NA value(s) found."

    return objects, features, confounders, log

    # TODO Proposition of cleaning up the data interfaces (NN):
    # 1. featues:   features as numpy array (n_sites * n_features * n_states)
    # 2. Sites:     pandas dataframe including site_names and families. Drop the internal/external separation?
    # 3. Features:  pandas dataframe including internal names (they are just a running ID anyway),
    #               external names, state names (as a list?), number of states (i.e. replacing state_names and applicable states)
    # 4. Families:  could just be a list of names (internal name is given by index). Otherwise pandas dataframe with both.
    # Pass logger as argument instead of returning the ´log´ string.


def read_costs_from_csv(file):
    """This is a helper function to read the cost matrix from a csv file
        Args:
            file (str): file location of the csv file

        Returns:
            CHANGE
        """

    data = pd.read_csv(file, dtype=str, index_col=0)
    log = f"Geographical cost matrix read from {file}."
    return data, log


def write_languages_to_csv(features, sites, families, file):
    """This is a helper function to export features as a csv file
    Args:
        features (np.array): features
            shape: (n_sites, n_features, n_categories)
        sites (dict): sites with unique id
        families (np.array): families
            shape: (n_families, n_sites)
        file(str): output csv file
    """
    families = families.transpose(1, 0)

    with open(file, mode='w', encoding='utf-8') as csv_file:
        f_names = list(range(features.shape[1]))
        csv_names = ['f' + str(f) for f in f_names]
        csv_names = ["name", "x", "y", "family"] + csv_names
        writer = csv.writer(csv_file)
        writer.writerow(csv_names)

        for i in sites['id']:
            # name
            name = "site_" + str(i)
            # location
            x, y = sites['locations'][i]
            # features
            f = np.where(features[i] == 1)[1].tolist()
            # family
            fam = np.where(families[i] == 1)[0].tolist()
            if not fam:
                fam = ""
            else:
                fam = "family_" + str(fam[0])
            writer.writerow([name] + [x] + [y] + [fam] + f)


def write_feature_occurrence_to_csv(occurr, categories, file):
    """This is a helper function to export the occurrence of features in families or globally to a csv
    Args:
        occurr: the occurrence of each feature, either as a relative frequency or counts
        categories: the possible categories per feature
        file(str): output csv file
    """

    with open(file, mode='w', encoding='utf-8') as csv_file:
        features = list(range(occurr.shape[0]))
        feature_names = ['f' + str(f) for f in features]
        cats = list(range(occurr.shape[1]))
        cat_names = ['cat' + str(c) for c in cats]
        csv_names = ["feature"] + cat_names
        writer = csv.writer(csv_file)
        writer.writerow(csv_names)

        for f in range(len(feature_names)):
            # feature name
            f_name = feature_names[f]
            # frequencies
            p = occurr[f, :].tolist()
            idx = categories[f]
            for i in range(len(p)):
                if i not in idx:
                    p[i] = ""
            writer.writerow([f_name] + p)


def read_feature_occurrence_from_csv(file, feature_states_file):
    """This is a helper function to import the occurrence of features in families (or globally) from a csv
        Args:
            file(str): path to the csv file containing feature-state counts
            feature_states_file (str): path to csv file containing features and states

        Returns:
            np.array :
            The occurrence of each feature, either as relative frequencies or counts, together with feature
            and category names
    """

    # Load data and feature states
    counts_raw = pd.read_csv(file, index_col='feature')
    feature_states = pd.read_csv(feature_states_file, dtype=str)
    n_states, n_features = feature_states.shape

    # Check that features match
    assert set(counts_raw.index) == set(feature_states.columns)

    # Replace NAs by 0.
    counts_raw[counts_raw.isna()] = 0.

    # Collect feature and state names
    feature_names = {'external': feature_states.columns.to_list(),
                     'internal': list(range(n_features))}
    state_names = {'external': [[] for _ in range(n_features)],
                   'internal': [[] for _ in range(n_features)]}

    # Align state columns with feature_states file
    counts = np.zeros((n_features, n_states))
    for f_idx in range(n_features):
        f_name = feature_states.columns[f_idx]         # Feature order is given by ´feature_states_file´
        for s_idx in range(n_states):
            s_name = feature_states[f_name][s_idx]     # States order is given by ´feature_states_file´
            if pd.isnull(s_name):                      # ...same for applicable states per feature
                continue

            counts[f_idx, s_idx] = counts_raw.loc[f_name, s_name]

            state_names['external'][f_idx].append(s_name)
            state_names['internal'][f_idx].append(s_idx)

    # # Sanity check
    # Are the data count data?
    if not all(float(y).is_integer() for y in np.nditer(counts)):
        out = f"The data in {file} must be count data."
        raise ValueError(out)

    return counts.astype(int), feature_names, state_names


def inheritance_counts_to_dirichlet(counts, states, outdated_features=None, dirichlet=None):
    """This is a helper function transform the family counts to alpha values that
    are then used to define a dirichlet distribution

    Args:
        counts(np.array): the family counts
            shape: (n_families, n_features, n_states)
        states(list): states per feature in each of the families
    Returns:
        list: the dirichlet distributions, neatly stored in a dict
    """
    n_fam, n_feat, n_cat = counts.shape
    if dirichlet is None:
        dirichlet = [None] * n_fam

    for fam in range(n_fam):
        dirichlet[fam] = counts_to_dirichlet(counts[fam], states,
                                             outdated_features=outdated_features,
                                             dirichlet=dirichlet[fam])
    return dirichlet


def scale_counts(counts, scale_to, prior_inheritance=False):
    """Scales the counts for parametrizing the prior on universal probabilities (or inheritance in a family)

        Args:
            counts (np.array): the counts of categorical data.
                shape: (n_features, n_states) or (n_families, n_features, n_states)
            scale_to (float): the counts are scaled to this value
            prior_inheritance (bool): are these inheritance counts?
        Returns:
            np.array: the rescaled counts
                shape: same as counts.shape
    """
    counts_sum = np.sum(counts, axis=-1)
    counts_sum = np.where(counts_sum == 0, EPS, counts_sum)
    scale_factor = scale_to / counts_sum

    scale_factor = np.where(scale_factor < 1, scale_factor, 1)
    return counts * scale_factor[..., None]


def counts_to_dirichlet(counts: t.Sequence[t.Sequence[int]], states: t.Sequence[int], prior='uniform', outdated_features=None, dirichlet=None):
    """This is a helper function to transform counts of categorical data
    to parameters of a dirichlet distribution.

    Args:
        counts (np.array): the counts of categorical data.
            shape: (n_features, n_states)
        states (np.array): applicable states/categories per feature
            shape: (n_features)
        prior (str): Use one of the following uninformative priors:
            'uniform': A uniform prior probability over the probability simplex Dir(1,...,1)
            'jeffrey': The Jeffrey's prior Dir(0.5,...,0.5)
            'naught': A natural exponential family prior Dir(0,...,0).
        outdated_features (IndexSet): Indices of the features where the counts changed
                                  (i.e. they need to be updated).
    Returns:
        list: a dirichlet distribution derived from pseudocounts
    """
    n_features = len(counts)

    prior_map = {'uniform': 1, 'jeffrey': 0.5, 'naught': 0}

    if outdated_features is None or outdated_features.all:
        outdated_features = range(n_features)
        dirichlet = [None] * n_features
    else:
        assert dirichlet is not None

    for feat in outdated_features:
        cat = states[feat]
        # Add 1 to alpha values (1,1,...1 is a uniform prior)
        pseudocounts = counts[feat, cat] + prior_map[prior]
        dirichlet[feat] = pseudocounts

    return dirichlet


def touch(fname):
    """Create an empty file at path `fname`."""
    if os.path.exists(fname):
        os.utime(fname, None)
    else:
        open(fname, 'a').close()


def mkpath(path):
    os.makedirs(os.path.dirname(path), exist_ok=True)
    if not os.path.isdir(path):
        touch(path)


def add_edge(edges, edge_nodes, coords, i, j):
    """Add an edge between the i-th and j-th points, if not in edges already.
    Args:
        edges (set): set of edges
        edge_nodes(list): coordinates of all nodes in all edges
        coords(float, float): point coordinates of sites
        i (int): i-th point
        j (int): j-th point
        """
    if (i, j) in edges or (j, i) in edges:
        # already added
        return

    edges.add((i, j))
    edge_nodes.append(coords[[i, j]])


def collect_gt_for_writing(samples, data, config):

    gt = dict()
    gt_col_names = ['posterior', 'likelihood', 'prior']
    gt['posterior'] = samples['true_prior'] + samples['true_ll']
    gt['likelihood'] = samples['true_ll']
    gt['prior'] = samples['true_prior']

    # weights
    for f in range(len(data.feature_names['external'])):
        # universal pressure
        w_universal_name = 'w_universal_' + str(data.feature_names['external'][f])
        if w_universal_name not in gt_col_names:
            gt_col_names += [w_universal_name]
        gt[w_universal_name] = samples['true_weights'][f][0]

        # contact
        w_contact_name = 'w_contact_' + str(data.feature_names['external'][f])
        if w_contact_name not in gt_col_names:
            gt_col_names += [w_contact_name]
        gt[w_contact_name] = samples['true_weights'][f][1]

        # inheritance
        if config['model']['inheritance']:
            w_inheritance_name = 'w_inheritance_' + str(data.feature_names['external'][f])
            if w_inheritance_name not in gt_col_names:
                gt_col_names += [w_inheritance_name]
            gt[w_inheritance_name] = samples['true_weights'][f][2]

    # alpha
    for f in range(len(data.feature_names['external'])):
        for st in range(len(data.state_names['external'][f])):
            feature_name = 'alpha_' + str(data.feature_names['external'][f])\
                           + '_' + str(data.state_names['external'][f][st])
            if feature_name not in gt_col_names:
                gt_col_names += [feature_name]
            gt[feature_name] = samples['true_p_global'][0][f][st]

    # gamma
    for a in range(len(data.areas)):
        for f in range(len(data.feature_names['external'])):
            for st in range(len(data.state_names['external'][f])):
                feature_name = 'gamma_' + 'a' + str(a + 1) \
                               + '_' + str(data.feature_names['external'][f]) + '_' \
                               + str(data.state_names['external'][f][st])
                if feature_name not in gt_col_names:
                    gt_col_names += [feature_name]
                gt[feature_name] = samples['true_p_zones'][a][f][st]

    # beta
    if config['simulation']['inheritance']:
        for fam in range(len(data.family_names['external'])):
            for f in range(len(data.feature_names['external'])):
                for st in range(len(data.state_names['external'][f])):
                    feature_name = 'beta_' + str(data.family_names['external'][fam]) \
                                   + '_' + str(data.feature_names['external'][f]) \
                                   + '_' + str(data.state_names['external'][f][st])
                    if feature_name not in gt_col_names:
                        gt_col_names += [feature_name]
                    gt[feature_name] = samples['true_p_families'][fam][f][st]
    # Single areas
    if 'true_lh_single_zones' in samples.keys():
        for a in range(len(data.areas)):
            lh_name = 'lh_a' + str(a + 1)
            prior_name = 'prior_a' + str(a + 1)
            posterior_name = 'post_a' + str(a + 1)

            gt_col_names += [lh_name]
            gt[lh_name] = samples['true_lh_single_zones'][a]

            gt_col_names += [prior_name]
            gt[prior_name] = samples['true_prior_single_zones'][a]
            gt_col_names += [posterior_name]
            gt[posterior_name] = samples['true_posterior_single_zones'][a]

    return gt, gt_col_names


def collect_gt_clusters_for_writing(samples):
    return format_cluster_columns(samples['true_clusters'])


def collect_clusters_for_writing(s, samples):
    area_row = format_cluster_columns(samples['sample_clusters'][s])
    return area_row


def collect_row_for_writing(s, samples, data, config, steps_per_sample):
    row = dict()
    column_names = ['Sample', 'posterior', 'likelihood', 'prior']
    row['Sample'] = int(s * steps_per_sample)
    row['posterior'] = samples['sample_prior'][s] + samples['sample_likelihood'][s]
    row['likelihood'] = samples['sample_likelihood'][s]
    row['prior'] = samples['sample_prior'][s]

    # Cluster size
    for i, cluster in enumerate(samples['sample_clusters'][s]):
        col_name = f'size_a{i}'
        column_names.append(col_name)
        row[col_name] = np.count_nonzero(cluster)

    # weights
    for f in range(len(data.features['names'])):

        # Areal effect
        w_areal_effect = f"w_areal_effect_{str(data.features['names'][f])}"
        column_names += [w_areal_effect]
        # index of areal_effect = 0
        # todo: use source_index instead of remembering the order
        row[w_areal_effect] = samples['sample_weights'][s][f][0]

        # Confounding effects
        for i, k in enumerate(data.confounders):
            w_confounder = f"w_{k}_{str(data.features['names'][f])}"
            column_names += [w_confounder]
            # todo: use source_index instead of remembering the order
            # index of confounding effect starts with 1
            row[w_confounder] = samples['sample_weights'][s][f][i+1]

    # Areal effect
    for a in range(config['model']['clusters']):
        for f in range(len(data.features['names'])):
            for st in data.features['state_names'][f]:
                feature_name = f"areal_a{str(a + 1)}_{str(data.features['names'][f])}_{str(st)}"
                idx = data.features['state_names'][f].index(st)
                column_names += [feature_name]
                row[feature_name] = samples['sample_areal_effect'][s][a][f][idx]

    # Confounding effects
    for k, v in data.confounders.items():
        for group in range(len(data.confounders[k])):
            for f in range(len(data.features['names'])):
                for st in data.features['state_names'][f]:
                    feature_name = f"{k}_{v['names'][group]}_{str(data.features['names'][f])}_{str(st)}"
                    idx = data.features['state_names'][f].index(st)
                    column_names += [feature_name]
                    row[feature_name] = samples['sample_confounding_effects'][k][s][group][f][idx]

    # todo: reactivate
    # Recall and precision
    # if data.is_simulated:
    #     sample_z = np.any(samples['sample_zones'][s], axis=0)
    #     true_z = np.any(samples['true_zones'], axis=0)
    #     n_true = np.sum(true_z)
    #     intersections = np.minimum(sample_z, true_z)
    #
    #     total_recall = np.sum(intersections, axis=0) / n_true
    #     precision = np.sum(intersections, axis=0) / np.sum(sample_z, axis=0)
    #
    #     column_names += ['recall']
    #     row['recall'] = total_recall
    #
    #     column_names += ['precision']
    #     row['precision'] = precision

    # Single areas
    if 'sample_lh_single_zones' in samples.keys():
        for a in range(config['model']['areas']):
            lh_name = 'lh_a' + str(a + 1)
            prior_name = 'prior_a' + str(a + 1)
            posterior_name = 'post_a' + str(a + 1)

            column_names += [lh_name]
            row[lh_name] = samples['sample_lh_single_zones'][s][a]

            column_names += [prior_name]
            row[prior_name] = samples['sample_prior_single_zones'][s][a]

            column_names += [posterior_name]
            row[posterior_name] = samples['sample_posterior_single_zones'][s][a]

    return row, column_names


def samples2file(samples, data, config, paths):
    """
    Writes the MCMC to two text files, one for MCMC parameters and one for areas.

    Args:
        samples (dict): samples
        data (Data): object of class data (features, priors, ...)
        config(dict): config information
        paths(dict): file path for stats and clusters
    """
    print("Writing results to file ...")
    # Write ground truth to file (for simulated data only)
    # todo: reactivate
    # if data.is_simulated:
    #
    #     try:
    #         with open(paths['gt'], 'w', newline='') as file:
    #             gt, gt_col_names = collect_gt_for_writing(samples=samples, data=data, config=config)
    #             writer = csv.DictWriter(file, fieldnames=gt_col_names, delimiter='\t')
    #             writer.writeheader()
    #             writer.writerow(gt)
    #
    #     except IOError:
    #         print("I/O error")
    #
    #     try:
    #         with open(paths['gt_areas'], 'w', newline='') as file:
    #             gt_areas = collect_gt_areas_for_writing(samples=samples)
    #             file.write(gt_areas)
    #             file.close()
    #
    #     except IOError:
    #         print("I/O error")

    # Results
    steps_per_sample = float(config['mcmc']['steps'] / config['mcmc']['samples'])

    # Statistics
    try:
        writer = None
        with open(paths['parameters'], 'w', newline='') as file:

            for s in range(len(samples['sample_clusters'])):
                row, column_names = collect_row_for_writing(s=s, samples=samples, data=data, config=config,
                                                            steps_per_sample=steps_per_sample)
                if s == 0:
                    writer = csv.DictWriter(file, fieldnames=column_names, delimiter='\t')
                    writer.writeheader()
                if writer:
                    writer.writerow(row)
        file.close()
    except IOError:
        print("I/O error")

    # Areas
    try:
        with open(paths['clusters'], 'w', newline='') as file:
            for s in range(len(samples['sample_clusters'])):
                clusters = collect_clusters_for_writing(s, samples)
                file.write(clusters + '\n')
            file.close()

    except IOError:
        print("I/O error")


def linear_rescale(value, old_min, old_max, new_min, new_max):
    """
    Function to linear rescale a number to a new range

    Args:
         value (float): number to rescale
         old_min (float): old minimum of value range
         old_max (float): old maximum of value range
         new_min (float): new minimum of value range
         new_max (float): new maximum of vlaue range
    """

    return (new_max - new_min) / (old_max - old_min) * (value - old_max) + old_max


def round_single_int(n, mode='up', position=2, offset=1):
    """
    Function to round an integer for the calculation of axes limits.
    For example (position=2, offset=0):
    up: 113 -> 120, 3456 -> 3500
    down: 113 -> 110, 3456 -> 3400

    Args:
         n (int): integer number to round
         mode (str): round 'up' or 'down'
         position (int):
         offset (int): adding offset to rounded number

    == Usage ===
    >>> round_single_int(113, 'up', 2, 0)
    120
    >>> round_single_int(3456, 'up', 2, 0)
    3500
    >>> round_single_int(113, 'down', 2, 0)
    110
    >>> round_single_int(3456, 'down', 2, 0)
    3400
    >>> round_single_int(3456, 'down', 3, 0)
    3450
    >>> round_single_int(3456, 'down', 2, 1)
    3300
    """

    # convert to int if necessary and get number of digits
    n = int(n) if isinstance(n, float) else n
    n_digits = len(str(n)) if n > 0 else len(str(n)) - 1

    # check for validity of input parameters
    if mode != 'up' and mode != 'down':
        raise Exception(f'Unknown mode: "{mode}". Use either "up" or "down".')
    if position > n_digits:
        raise Exception(f'Position {position} is not valid for a number with only {n_digits} digits.')

    # special rules for 1 and 2 digit numbers
    if n_digits == 1:
        n_rounded = n - offset if mode == 'down' else n + offset

    elif n_digits == 2:
        if position == 1:
            base = n // 10 * 10
            n_rounded = base - offset * 10 if mode == 'down' else base + ((offset + 1) * 10)
        else:
            assert (position == 2)
            n_rounded = n - offset if mode == 'down' else n + offset

    else:
        if not position == n_digits:
            factor = 10 ** (n_digits - position)
            base = (n // factor) * factor
            n_rounded = base - offset * factor if mode == 'down' else base + ((offset + 1) * factor)
        else:
            n_rounded = n - offset if mode == 'down' else n + offset

    return n_rounded


def round_multiple_ints(ups, downs, position=2, offset=1):

    ups = [int(n) for n in ups]
    downs = [int(n) for n in downs]

    # find value with fewest digits
    fewest_digits = len(str(np.min(ups + downs)))

    # print(f'rounding multiples {ups} {downs} {fewest_digits}')

    ups_rounded = []
    for n in ups:
        length = len(str(n))
        # print(f'n {n} length {length}')
        n_rounded = round_single_int(n, 'up', position + length - fewest_digits, offset)
        ups_rounded.append(n_rounded)

    downs_rounded = []
    for n in downs:
        length = len(str(n))
        n_rounded = round_single_int(n, 'down', position + length - fewest_digits, offset)
        downs_rounded.append(n_rounded)

    return ups_rounded, downs_rounded


def round_int(n, mode='up', offset=0):
    """
    Function to round an integer for the calculation of axes limits.
    For example:
    up: 113 -> 120, 3456 -> 3500
    down: 113 -> 110, 3456 -> 3450

    Args:
         n (int): integer number to round
         mode (str): round 'up' or 'down'
         offset (int): adding offset to rounded number
    """

    n = int(n) if isinstance(n, float) else n
    convertor = 10 ** (len(str(offset)) - 1)

    if n > offset: # number is larger than offset (must be positive)
        if mode == 'up':
            n_rounded = ceil(n / convertor) * convertor
            n_rounded += offset
        if mode == 'down':
            n_rounded = floor(n / convertor) * convertor
            n_rounded -= offset
        else:
            raise Exception('unkown mode')
    else: # number is smaller than offset (can be negative)
        if n >= 0:
            n_rounded = offset + convertor if mode == 'up' else -offset
        else:
            # for negative numbers we use round_int with inversed mode and the positive number
            inverse_mode = 'up' if mode == 'down' else 'down'
            n_rounded = round_int(abs(n), inverse_mode, offset)
            n_rounded = - n_rounded

    return n_rounded


def colorline(ax, x, y, z=None, cmap=plt.get_cmap('copper'), norm=plt.Normalize(0.0, 1.0), linewidth=3, alpha=1.0):
    """
    Plot a colored line with coordinates x and y
    Optionally specify colors in the array z
    Optionally specify a colormap, a norm function and a line width
    from: https://nbviewer.jupyter.org/github/dpsanders/matplotlib-examples/blob/master/colorline.ipynb
    """

    # Default colors equally spaced on [0,1]:
    if z is None:
        z = np.linspace(0.0, 1.0, len(x))

    # Special case if a single number:
    if not hasattr(z, "__iter__"):  # to check for numerical input -- this is a hack
        z = np.array([z])

    z = np.asarray(z)

    def make_segments(x, y):
        """
        Create list of line segments from x and y coordinates, in the correct format for LineCollection:
        an array of the form   numlines x (points per line) x 2 (x and y) array
        """

        points = np.array([x, y]).T.reshape(-1, 1, 2)
        segments = np.concatenate([points[:-1], points[1:]], axis=1)

        return segments

    segments = make_segments(x, y)
    lc = LineCollection(segments, array=z, cmap=cmap, norm=norm, linewidth=linewidth, alpha=1, zorder=1)

    # ax = plt.gca()
    ax.add_collection(lc)

    return lc


def normalize(x, axis=-1):
    """Normalize ´x´ s.t. the last axis sums up to 1.

    Args:
        x (np.array): Array to be normalized.
        axis (int): The axis to be normalized (will sum up to 1).

    Returns:
         np.array: x with normalized s.t. the last axis sums to 1.

    == Usage ===
    >>> normalize(np.ones((2, 4)))
    array([[0.25, 0.25, 0.25, 0.25],
           [0.25, 0.25, 0.25, 0.25]])
    >>> normalize(np.ones((2, 4)), axis=0)
    array([[0.5, 0.5, 0.5, 0.5],
           [0.5, 0.5, 0.5, 0.5]])
    """
    return x / np.sum(x, axis=axis, keepdims=True)


def mle_weights(samples):
    """Compute the maximum likelihood estimate for categorical samples.

    Args:
        samples (np.array):
    Returns:
        np.array: the MLE for the probability vector in the categorical distribution.
    """
    counts = np.sum(samples, axis=0)
    return normalize(counts)


def assign_na(features, n_na):
    """ Randomly assign NAs to features. Makes the simulated data more realistic. A feature is NA if for one
    site a feature is 0 in all categories
    Args:
        features(np.ndarray): binary feature array
            shape: (sites, features, categories)
        n_na: number of NAs added
    returns: features(np.ndarray): binary feature array, with shape = (sites, features, categories)
    """

    features = features.astype(float)
    # Choose a random site and feature and set to None
    for _ in range(n_na):

        na_site = np.random.choice(a=features.shape[0], size=1)
        na_feature = np.random.choice(a=features.shape[1], size=1)
        features[na_site, na_feature, :] = 0

    return features


def assess_correlation_probabilities(p_universal, p_contact, p_inheritance, corr_th, include_universal=False):
    """Asses the correlation of probabilities in simulated data

        Args:
            p_universal (np.array): universal state probabilities
                shape (n_features, n_states)
            p_contact (np.array): state probabilities in areas
                shape: (n_areas, n_features, n_states)
            p_inheritance (np.array): state probabilities in families
                shape: (n_families, n_features, n_states)
            corr_th (float): correlation threshold
            include_universal (bool): Should p_universal also be checked for independence?

        """
    if include_universal:
        if p_inheritance is not None:
            samples = np.vstack((p_universal[np.newaxis, :, :], p_contact, p_inheritance))
        else:
            samples = np.vstack((p_universal[np.newaxis, :, :], p_contact))
    else:
        if p_inheritance is not None:
            samples = np.vstack((p_contact, p_inheritance))
        else:
            samples = p_contact

    n_samples = samples.shape[0]
    n_features = samples.shape[1]

    comb = list(combinations(list(range(n_samples)), 2))
    correlated_probability_vectors = 0

    for f in range(n_features):
        for c in comb:
            p0 = samples[c[0], f]
            p1 = samples[c[1], f]
            p_same_state = np.dot(p0, p1)
            if p_same_state > corr_th:
                correlated_probability_vectors += 1
    return correlated_probability_vectors


def get_max_size_list(start, end, n_total, k_groups):
    """Returns a list of maximum cluster sizes between a start and end size
    Entries of the list are later used to vary max_size in different chains during warmup
    
    Args: 
        start(int): start size
        end(int): end size
        n_total(int): entries in the final list, i.e.number of chains
        k_groups(int): number of groups with the same max_size

    Returns:
        (list) list of different max_sizes
    """
    n_per_group = ceil(n_total/k_groups)
    max_sizes = np.linspace(start=start, stop=end, num=k_groups, endpoint=False, dtype=int)
    max_size_list = list(np.repeat(max_sizes, n_per_group))

    return max_size_list[0:n_total]


def log_binom(n, k):
    """Compute the logarithm of (n choose k), i.e. the binomial coefficient of `n` and `k`.

    Args:
        n (int or np.array): Population size.
        k (int or np.array): Sample size.
    Returns:
        double: log(n choose k)

    == Usage ===
    >>> log_binom(10, np.arange(3))
    array([0.        , 2.30258509, 3.80666249])
    >>> log_binom(np.arange(1, 4), 1)
    array([0.        , 0.69314718, 1.09861229])
    """
    return -betaln(1 + n - k, 1 + k) - np.log(n + 1)


def log_multinom(n, ks):
    """Compute the logarithm of (n choose k1,k2,...), i.e. the multinomial coefficient of
    `n` and the integers in the list `ks`. The sum of the sample sizes (the numbers in
     `ks`) may not exceed the population size (`n`).

    Args:
        n (int): Population size.
        ks (list[int]): Sample sizes

    Returns:
        double: log(n choose k1,k2,...)

    """
    ks = np.asarray(ks)
    assert np.all(ks >= 0)
    assert np.sum(ks) <= n

    # Simple special case
    if np.sum(ks) == 0:
        return 0.

    # Filter out 0-samples
    ks = ks[ks > 0]

    log_i = np.log(1 + np.arange(n))
    log_i_cumsum = np.cumsum(log_i)

    # Count all permutations of the total population
    m = np.sum(log_i)

    # Subtract all permutation within the samples (with sample sizes specified in `ks`).
    m -= np.sum(log_i_cumsum[ks-1])

    # If there are is a remainder in the population, that was not assigned to any of the
    # samples, subtract all permutations of the remainder population.
    rest = n - np.sum(ks)
    assert rest >= 0
    if rest > 0:
        m -= log_i_cumsum[rest-1]

    assert m >= 0, m
    return m



# Fix path for default config files (in the folder sbayes/sbayes/config)
def fix_default_config(default_config_path):
    default_config_path = default_config_path.strip()
    if os.path.isabs(default_config_path):
        abs_config_path = default_config_path
        return abs_config_path
    else:

        # Get the beginning of the path, before "experiments"
        abs_config_path = ''
        path_elements = os.path.abspath(default_config_path).split('/')

        # For Windows
        if len(path_elements) == 1:
            path_elements = os.path.abspath(default_config_path).split("\\")

        for element in path_elements:
            if element == 'sbayes':
                break
            else:
                abs_config_path += element + '/'

        # Add the part that will be always there
        abs_config_path += 'sbayes/sbayes/' + \
                           '/'.join([os.path.dirname(default_config_path),
                                     os.path.basename(default_config_path)])

        return abs_config_path.replace("\\", "/")


# These two functions are copy pasted from experiment_setup.py, but they are not used yet
# todo: use them in the plotting classes
def decompose_config_path(config_path):
    config_path = config_path.strip()
    if os.path.isabs(config_path):
        abs_config_path = config_path
    else:
        abs_config_path = os.path.abspath(config_path)

    base_directory = os.path.dirname(abs_config_path)

    return base_directory, abs_config_path.replace("\\", "/")


def fix_relative_path(base_directory, path):
    """Make sure that the provided path is either absolute or relative to
    the config file directory.

    Args:
        path (str): The original path (absolute or relative).

    Returns:
        str: The fixed path.
     """
    path = path.strip()
    if os.path.isabs(path):
        return path
    else:
        return os.path.join(base_directory, path).replace("\\", "/")


def timeit(func):

    def timed_func(*args, **kwargs):

        start = time.time()
        result = func(*args, **kwargs)
        end = time.time()

        print('Runtime %s: %.4fs' % (func.__name__, (end - start)))

        return result

    return timed_func

if __name__ == "__main__":
    import doctest
    doctest.testmod()<|MERGE_RESOLUTION|>--- conflicted
+++ resolved
@@ -4,6 +4,7 @@
 import time
 import csv
 import os
+from pathlib import Path
 from math import sqrt, floor, ceil
 from itertools import combinations
 import typing as t
@@ -36,9 +37,9 @@
     return ''.join(cluster_s)
 
 
-def decode_area(area_str):
+def decode_cluster(cluster_str):
     """Read a bit-string and parse it into an area array."""
-    return np.array(list(area_str)).astype(int).astype(bool)
+    return np.array(list(cluster_str)).astype(int).astype(bool)
 
 
 def format_cluster_columns(clusters):
@@ -47,10 +48,10 @@
     return '\t'.join(clusters_encoded)
 
 
-def parse_area_columns(areas_encoded):
+def parse_cluster_columns(clusters_encoded):
     """Read tab-separated area encodings into a two-dimensional area array."""
-    areas_decoded = map(decode_area, areas_encoded.split('\t'))
-    return np.array(list(areas_decoded))
+    clusters_decoded = map(decode_cluster, clusters_encoded.split('\t'))
+    return np.array(list(clusters_decoded))
 
 
 def compute_distance(a, b):
@@ -216,17 +217,17 @@
     return now
 
 
-def zones_autosimilarity(zones, t):
-    """
-    This function computes the similarity of consecutive zones in a chain
-    Args:
-        zones (list): zones
-        t (integer): lag between consecutive zones in the chain
-
-    Returns:
-        (float) : mean similarity between zones in the chain with lag t
-    """
-    z = np.asarray(zones)
+def clusters_autosimilarity(cluster, t):
+    """
+    This function computes the similarity of consecutive cluster in a chain
+    Args:
+        cluster (list): cluster
+        t (integer): lag between consecutive cluster in the chain
+
+    Returns:
+        (float) : mean similarity between cluster in the chain with lag t
+    """
+    z = np.asarray(cluster)
     z = z[:, 0, :]
     unions = np.maximum(z[t:], z[:-t])
     intersections = np.minimum(z[t:], z[:-t])
@@ -305,12 +306,7 @@
 def read_features_from_csv(config):
     """This is a helper function to import data (objects, features, confounders) from a csv file
     Args:
-<<<<<<< HEAD
-        file (str | Path): file location of the csv file
-        feature_states_file (str | Path): file location of the meta data for the features
-=======
         config (dict): the config file
->>>>>>> 87ce52ad
     Returns:
         (dict) : The features for all objects
     """
@@ -358,7 +354,7 @@
         # The order in the list maps to the external names and id
     objects = {'locations': locations,
                'id': id_ext,
-               'name': names}
+               'names': names}
 
     # features
     features, na_number = encode_states(data, feature_states)
@@ -382,14 +378,6 @@
 
     return objects, features, confounders, log
 
-    # TODO Proposition of cleaning up the data interfaces (NN):
-    # 1. featues:   features as numpy array (n_sites * n_features * n_states)
-    # 2. Sites:     pandas dataframe including site_names and families. Drop the internal/external separation?
-    # 3. Features:  pandas dataframe including internal names (they are just a running ID anyway),
-    #               external names, state names (as a list?), number of states (i.e. replacing state_names and applicable states)
-    # 4. Families:  could just be a list of names (internal name is given by index). Otherwise pandas dataframe with both.
-    # Pass logger as argument instead of returning the ´log´ string.
-
 
 def read_costs_from_csv(file):
     """This is a helper function to read the cost matrix from a csv file
@@ -397,7 +385,8 @@
             file (str): file location of the csv file
 
         Returns:
-            CHANGE
+            pd.DataFrame: cost matrix
+            str: log message
         """
 
     data = pd.read_csv(file, dtype=str, index_col=0)
@@ -440,18 +429,18 @@
             writer.writerow([name] + [x] + [y] + [fam] + f)
 
 
-def write_feature_occurrence_to_csv(occurr, categories, file):
+def write_feature_occurrence_to_csv(occurrence, categories, file):
     """This is a helper function to export the occurrence of features in families or globally to a csv
     Args:
-        occurr: the occurrence of each feature, either as a relative frequency or counts
+        occurrence: the occurrence of each feature, either as a relative frequency or counts
         categories: the possible categories per feature
         file(str): output csv file
     """
 
     with open(file, mode='w', encoding='utf-8') as csv_file:
-        features = list(range(occurr.shape[0]))
+        features = list(range(occurrence.shape[0]))
         feature_names = ['f' + str(f) for f in features]
-        cats = list(range(occurr.shape[1]))
+        cats = list(range(occurrence.shape[1]))
         cat_names = ['cat' + str(c) for c in cats]
         csv_names = ["feature"] + cat_names
         writer = csv.writer(csv_file)
@@ -461,7 +450,7 @@
             # feature name
             f_name = feature_names[f]
             # frequencies
-            p = occurr[f, :].tolist()
+            p = occurrence[f, :].tolist()
             idx = categories[f]
             for i in range(len(p)):
                 if i not in idx:
@@ -692,19 +681,19 @@
                         gt_col_names += [feature_name]
                     gt[feature_name] = samples['true_p_families'][fam][f][st]
     # Single areas
-    if 'true_lh_single_zones' in samples.keys():
+    if 'true_lh_single_cluster' in samples.keys():
         for a in range(len(data.areas)):
             lh_name = 'lh_a' + str(a + 1)
             prior_name = 'prior_a' + str(a + 1)
             posterior_name = 'post_a' + str(a + 1)
 
             gt_col_names += [lh_name]
-            gt[lh_name] = samples['true_lh_single_zones'][a]
+            gt[lh_name] = samples['true_lh_single_cluster'][a]
 
             gt_col_names += [prior_name]
-            gt[prior_name] = samples['true_prior_single_zones'][a]
+            gt[prior_name] = samples['true_prior_single_cluster'][a]
             gt_col_names += [posterior_name]
-            gt[posterior_name] = samples['true_posterior_single_zones'][a]
+            gt[posterior_name] = samples['true_posterior_single_cluster'][a]
 
     return gt, gt_col_names
 
@@ -714,8 +703,8 @@
 
 
 def collect_clusters_for_writing(s, samples):
-    area_row = format_cluster_columns(samples['sample_clusters'][s])
-    return area_row
+    cluster_row = format_cluster_columns(samples['sample_clusters'][s])
+    return cluster_row
 
 
 def collect_row_for_writing(s, samples, data, config, steps_per_sample):
@@ -736,11 +725,11 @@
     for f in range(len(data.features['names'])):
 
         # Areal effect
-        w_areal_effect = f"w_areal_effect_{str(data.features['names'][f])}"
-        column_names += [w_areal_effect]
-        # index of areal_effect = 0
+        w_cluster_effect = f"w_cluster_effect_{str(data.features['names'][f])}"
+        column_names += [w_cluster_effect]
+        # index of cluster_effect = 0
         # todo: use source_index instead of remembering the order
-        row[w_areal_effect] = samples['sample_weights'][s][f][0]
+        row[w_cluster_effect] = samples['sample_weights'][s][f][0]
 
         # Confounding effects
         for i, k in enumerate(data.confounders):
@@ -750,14 +739,14 @@
             # index of confounding effect starts with 1
             row[w_confounder] = samples['sample_weights'][s][f][i+1]
 
-    # Areal effect
+    # Cluster effect
     for a in range(config['model']['clusters']):
         for f in range(len(data.features['names'])):
             for st in data.features['state_names'][f]:
-                feature_name = f"areal_a{str(a + 1)}_{str(data.features['names'][f])}_{str(st)}"
+                feature_name = f"cluster_a{str(a + 1)}_{str(data.features['names'][f])}_{str(st)}"
                 idx = data.features['state_names'][f].index(st)
                 column_names += [feature_name]
-                row[feature_name] = samples['sample_areal_effect'][s][a][f][idx]
+                row[feature_name] = samples['sample_cluster_effect'][s][a][f][idx]
 
     # Confounding effects
     for k, v in data.confounders.items():
@@ -787,20 +776,20 @@
     #     row['precision'] = precision
 
     # Single areas
-    if 'sample_lh_single_zones' in samples.keys():
-        for a in range(config['model']['areas']):
+    if 'sample_lh_single_cluster' in samples.keys():
+        for a in range(config['model']['clusters']):
             lh_name = 'lh_a' + str(a + 1)
             prior_name = 'prior_a' + str(a + 1)
             posterior_name = 'post_a' + str(a + 1)
 
             column_names += [lh_name]
-            row[lh_name] = samples['sample_lh_single_zones'][s][a]
+            row[lh_name] = samples['sample_lh_single_cluster'][s][a]
 
             column_names += [prior_name]
-            row[prior_name] = samples['sample_prior_single_zones'][s][a]
+            row[prior_name] = samples['sample_prior_single_cluster'][s][a]
 
             column_names += [posterior_name]
-            row[posterior_name] = samples['sample_posterior_single_zones'][s][a]
+            row[posterior_name] = samples['sample_posterior_single_cluster'][s][a]
 
     return row, column_names
 
@@ -955,12 +944,9 @@
     # find value with fewest digits
     fewest_digits = len(str(np.min(ups + downs)))
 
-    # print(f'rounding multiples {ups} {downs} {fewest_digits}')
-
     ups_rounded = []
     for n in ups:
         length = len(str(n))
-        # print(f'n {n} length {length}')
         n_rounded = round_single_int(n, 'up', position + length - fewest_digits, offset)
         ups_rounded.append(n_rounded)
 
@@ -1188,7 +1174,7 @@
 
     Args:
         n (int): Population size.
-        ks (list[int]): Sample sizes
+        ks (list[int] or np.array): Sample sizes
 
     Returns:
         double: log(n choose k1,k2,...)
@@ -1271,20 +1257,21 @@
 
 
 def fix_relative_path(base_directory, path):
-    """Make sure that the provided path is either absolute or relative to
-    the config file directory.
-
-    Args:
-        path (str): The original path (absolute or relative).
-
-    Returns:
-        str: The fixed path.
-     """
-    path = path.strip()
-    if os.path.isabs(path):
+    """Make sure that the provided path is either absolute or relative to the config file directory.
+
+    Args:
+        path (Path or str): The original path (absolute or relative).
+        base_directory (str): The base directory
+
+    Returns:
+        Path: The fixed path.
+    """
+
+    path = Path(path)
+    if path.is_absolute():
         return path
     else:
-        return os.path.join(base_directory, path).replace("\\", "/")
+        return base_directory / path
 
 
 def timeit(func):
