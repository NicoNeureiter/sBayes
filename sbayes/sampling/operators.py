from __future__ import annotations
from copy import deepcopy
import random
import logging
from abc import ABC, abstractmethod
from enum import Enum
from typing import Sequence, Any

import numpy as np
from numpy.typing import NDArray
from numpy.core.umath_tests import inner1d
import scipy.stats as stats

from sbayes.load_data import Confounder
from sbayes.sampling.conditionals import likelihood_per_component, sample_source_from_prior, logprob_source_from_prior, \
    conditional_effect_mean
from sbayes.sampling.counts import compute_effect_counts, recalculate_feature_counts, update_feature_counts
from sbayes.sampling.state import Sample
from sbayes.util import dirichlet_logpdf, normalize, get_neighbours
from sbayes.model import Model, Likelihood, normalize_weights, update_weights
from sbayes.preprocessing import sample_categorical
from sbayes.config.config import OperatorsConfig


DEBUG = 0
RNG = np.random.default_rng()


class Operator(ABC):

    """MCMC-operator base class"""

    weight: float
    """The relative frequency of this operator."""

    additional_parameters: dict
    """Potential parameters controlling properties of the proposal function."""

    # Class constants

    Q_GIBBS = -np.inf
    Q_BACK_GIBBS = 0
    """Fixed transition probabilities for Gibbs operators (ensuring acceptance)."""

    Q_REJECT = 0
    Q_BACK_REJECT = -np.inf
    """Fixed transition probabilities for directly rejecting MCMC steps."""

    REQUIRED_PARAMETERS: Sequence[str] = []
    """Parameters that need to be defined in `additional_parameters` for this operator type."""

    def __init__(self, weight: float, **kwargs):
        self.weight = weight
        self.additional_parameters = kwargs

        self.accepts: int = 0
        self.rejects: int = 0

        # Ensure that all required parameters are defined
        for req_param in self.REQUIRED_PARAMETERS:
            if req_param not in self.additional_parameters:
                raise ValueError(
                    f"Parameter `{req_param}` is required for operator `{type(self).__name__}`."
                )

    def function(self, sample: Sample, **kwargs) -> tuple[Sample, float, float]:
        # TODO: potentially do some book-keeping
        return self._propose(sample, **kwargs)

    @abstractmethod
    def _propose(self, sample: Sample, **kwargs) -> tuple[Sample, float, float]:
        """Propose a new state from the given one."""
        pass

    def __getitem__(self, key: str) -> Any:
        if hasattr(self, key):
            return getattr(self, key)
        elif key in self.additional_parameters:
            return self.additional_parameters[key]
        else:
            raise KeyError(f"Unknown attribute `{key}` for class `{type(self)}`")

    def __setitem__(self, key: str, value: Any):
        if key == "weight":
            self.weight = value
        elif key == "name":
            self.name = value
        else:
            raise ValueError(f"Attribute `{key}` cannot be set in class `{type(self)}`")

    def register_accept(self):
        self.accepts += 1

    def register_reject(self):
        self.rejects += 1

    @property
    def total(self):
        return self.accepts + self.rejects

    @property
    def acceptance_rate(self):
        return self.accepts / self.total

    @property
    def operator_name(self) -> str:
        return self.__class__.__name__


class DirichletOperator(Operator, ABC):

    """Base class for operators modifying probability vectors using a dirichlet proposal."""

    @staticmethod
    def dirichlet_proposal(
        w: NDArray[float], step_precision: float
    ) -> tuple[NDArray[float], float, float]:
        """Proposal distribution for normalized probability vectors (summing to 1).

        Args:
            w: The weight vector, which is being resampled.
                Shape: (n_states, 1 + n_confounders)
            step_precision: precision parameter controlling how narrow/wide the proposal
                distribution is. Low precision -> wide, high precision -> narrow.

        Returns:
            The newly proposed weights w_new (same shape as w).
            The transition probability q.
            The back probability q_back
        """
        alpha = 1 + step_precision * w
        w_new = RNG.dirichlet(alpha)
        log_q = dirichlet_logpdf(w_new, alpha)

        alpha_back = 1 + step_precision * w_new
        log_q_back = dirichlet_logpdf(w, alpha_back)

        if not np.all(np.isfinite(w_new)):
            logging.warning(f"Dirichlet step resulted in NaN or Inf:")
            logging.warning(f"\tOld sample: {w}")
            logging.warning(f"\tstep_precision: {step_precision}")
            logging.warning(f"\tNew sample: {w_new}")
            return w, Operator.Q_REJECT, Operator.Q_BACK_REJECT

        return w_new, log_q, log_q_back


class AlterWeights(DirichletOperator):

    STEP_PRECISION = 30

    def _propose(self, sample: Sample, **kwargs):
        """Modifies one weight of one feature in the current sample
        Args:
            sample: The current sample with clusters and parameters
        Returns:
            Sample: The modified sample
        """
        sample_new = sample.copy()

        # Randomly choose one of the features
        f_id = RNG.choice(range(sample.n_features))

        # Randomly choose two weights that will be changed, leave the others untouched
        weights_to_alter = random.sample(range(sample.n_components), 2)

        # Get the current weights and normalize
        w_curr = sample.weights.value[f_id, weights_to_alter]

        # Transform the weights such that they sum to 1
        w_curr_t = w_curr / w_curr.sum()

        # Propose new sample
        w_new_t, log_q, log_q_back = self.dirichlet_proposal(
            w_curr_t, step_precision=self.STEP_PRECISION
        )

        # Transform back
        w_new = w_new_t * w_curr.sum()

        # Update
        with sample_new.weights.edit() as w:
            w[f_id, weights_to_alter] = w_new

        return sample_new, log_q, log_q_back


class ObjectSelector(Enum):
    """Different ways to select a subset of object to change in the source operator."""
    ALL = 0
    GROUPS = 1
    RANDOM_SUBSET = 2


class GibbsSampleSource(Operator):

    def __init__(
        self,
        weight: float,
        model_by_chain: list[Model],
        as_gibbs: bool = True,
        sample_from_prior: bool = False,
        object_selector: ObjectSelector = ObjectSelector.GROUPS,
        **kwargs,
    ):
        super().__init__(weight=weight, **kwargs)
        self.model_by_chain = model_by_chain
        self.as_gibbs = as_gibbs
        self.sample_from_prior = sample_from_prior
        self.object_selector = object_selector
        self.min_size = 10
        self.max_size = 50

        if self.model_by_chain[0].shapes.n_sites <= self.min_size:
            self.object_selector = ObjectSelector.ALL

    @staticmethod
    def random_subset(n: int, k: int, population: Sequence[int] = None) -> NDArray[bool]:  # shape: (n,)
        if population is None:
            population = n
        subset_idxs = RNG.choice(population, size=k, replace=False)
        subset = np.zeros(n, dtype=bool)
        subset[subset_idxs] = True
        return subset

    def select_object_subset(self, sample) -> NDArray[bool]:  # shape: (n_objects,)
        """Choose a subset of objects for which the source will be resampled"""

        if self.object_selector is ObjectSelector.ALL:
            # Resample source of all objects (may lead to low acceptance rate)
            object_subset = slice(None)

        elif self.object_selector is ObjectSelector.GROUPS:
            groups = sample.groups_and_clusters()
            components = list(groups.keys())

            conf = RNG.choice(components)
            object_subset = RNG.choice(groups[conf])

            # object_subset = np.zeros(sample.n_objects, dtype=bool)
            # while np.count_nonzero(object_subset) < self.min_size:
            #     # Select a random group/cluster in a random component to resample.
            #     conf = RNG.choice(components)
            #     object_subset |= RNG.choice(groups[conf])

            # If the group is too large (would lead to low acceptance rate), take a random subset
            if np.count_nonzero(object_subset) > self.max_size:
                object_subset = self.random_subset(n=sample.n_objects, k=self.max_size, population=np.where(object_subset)[0])

        elif self.object_selector is ObjectSelector.RANDOM_SUBSET:
            # Choose a random subset for which the source is resampled
            # r = RNG.random(sample.n_objects)
            # object_subset = r < max(50 / sample.n_objects, np.min(r))
            # object_subset = r < max(0.3, np.min(r))
            object_subset = self.random_subset(n=sample.n_objects, k=self.max_size)
        else:
            raise ValueError(f"ObjectSelector '{self.object_selector}' not yet implemented.")

        return object_subset

    def _propose(
        self,
        sample: Sample,
        object_subset: slice | list[int] = slice(None),
        **kwargs,
    ) -> tuple[Sample, float, float]:
        """Resample the observations to mixture components (their source).

        Args:
            sample: The current sample with clusters and parameters
            object_subset: A subset of sites to be updated

        Returns:
            The modified sample and forward and backward transition log-probabilities
        """
        features = self.model_by_chain[sample.chain].data.features.values
        sample_new = sample.copy()

        object_subset = self.select_object_subset(sample)

        if self.sample_from_prior:
            p = update_weights(sample)[object_subset]
        else:
            p = self.calculate_source_posterior(sample, object_subset)

        # Sample the new source assignments
        with sample_new.source.edit() as source:
            source[object_subset] = sample_categorical(p=p, binary_encoding=True)
        update_feature_counts(sample, sample_new, features, object_subset)

        if DEBUG:
            verify_counts(sample_new, features)

        # Transition probability forward:
        log_q = np.log(p[sample_new.source.value[object_subset]]).sum()

        # Transition probability backward:
        if self.sample_from_prior:
            p_back = p
        else:
            p_back = self.calculate_source_posterior(sample_new, object_subset)
        log_q_back = np.log(p_back[sample.source.value[object_subset]]).sum()

        return sample_new, log_q, log_q_back

    def calculate_source_posterior(
        self, sample: Sample, object_subset: slice | list[int] = slice(None)
    ) -> NDArray[float]:  # shape: (n_objects_in_subset, n_features, n_components)
        """Compute the posterior support for source assignments of every object and feature."""

        # 1. compute likelihood for each component
        model: Model = self.model_by_chain[sample.chain]
        lh_per_component = likelihood_per_component(model=model, sample=sample, caching=True)

        # 2. multiply by weights and normalize over components to get the source posterior
        weights = update_weights(sample)

        # 3. The posterior of the source for each observation is likelihood times prior
        # (normalized to sum up to one across source components):
        return normalize(
            lh_per_component[object_subset] * weights[object_subset], axis=-1
        )


class GibbsSampleWeights(Operator):

    def __init__(
        self,
        *args,
        model_by_chain: list[Model],
        sample_from_prior=False,
        **kwargs,
    ):
        super().__init__(*args, **kwargs)
        self.model_by_chain = model_by_chain
        self.sample_from_prior = sample_from_prior

    def _propose(self, sample: Sample, **kwargs) -> tuple[Sample, float, float]:
        # The likelihood object contains relevant information on the areal and the confounding effect
        likelihood = self.model_by_chain[sample.chain].likelihood

        # Compute the old likelihood
        w = sample.weights.value
        w_normalized_old = update_weights(sample)
        log_lh_old = self.source_lh_by_feature(sample.source.value, w_normalized_old)

        # Resample the weights
        w_new, log_q, log_q_back = self.resample_weight_for_two_components(
            sample, likelihood
        )
        sample.weights.set_value(w_new)

        # Compute new likelihood
        w_new_normalized = update_weights(sample)
        log_lh_new = self.source_lh_by_feature(sample.source.value, w_new_normalized)

        # Add the prior to get the weight posterior (for each feature)
        log_prior_old = 0.0  # TODO add hyper prior on weights, when implemented
        log_prior_new = 0.0  # TODO add hyper prior on weights, when implemented
        log_p_old = log_lh_old + log_prior_old
        log_p_new = log_lh_new + log_prior_new

        # Compute hastings ratio for each feature and accept/reject independently
        p_accept = np.exp(log_p_new - log_p_old + log_q_back - log_q)
        accept = RNG.random(p_accept.shape) < p_accept
        sample.weights.set_value(np.where(accept[:, np.newaxis], w_new, w))

        assert ~np.any(np.isnan(sample.weights.value))

        # We already accepted/rejected for each feature independently
        # The result should always be accepted in the MCMC
        return sample, self.Q_GIBBS, self.Q_BACK_GIBBS

    def resample_weight_for_two_components(
        self, sample: Sample, likelihood: Likelihood
    ) -> NDArray[float]:
        w = sample.weights.value
        source = sample.source.value
        has_components = sample.cache.has_components.value

        # Fix weights for all but two random components
        i1, i2 = random.sample(range(sample.n_components), 2)

        # Select counts of the relevant languages
        has_both = np.logical_and(has_components[:, i1], has_components[:, i2])
        counts = np.sum(source[has_both, :, :], axis=0)
        c1 = counts[..., i1]
        c2 = counts[..., i2]

        # Create proposal distribution based on the counts
        distr = stats.beta(1 + c2, 1 + c1)

        # Sample new relative weights
        a2 = distr.rvs()
        a1 = 1 - a2

        # Adapt w_new and renormalize
        w_02 = w[..., i1] + w[..., i2]
        w_new = w.copy()
        w_new[..., i1] = a1 * w_02
        w_new[..., i2] = a2 * w_02
        w_new = normalize(w_new, axis=-1)

        # Compute transition and back probability (for each feature)
        a2_old = w[..., i2] / w_02
        log_q = distr.logpdf(a2)
        log_q_back = distr.logpdf(a2_old)

        return w_new, log_q, log_q_back

    @staticmethod
    def source_lh_by_feature(source, weights):
        # multiply and sum to get likelihood per source observation
        log_lh_per_observation = np.log(np.sum(source * weights, axis=-1))

        # sum over sites to obtain the total log-likelihood per feature
        return np.sum(log_lh_per_observation, axis=0)


class _AlterCluster(Operator):

    def __init__(
        self,
        *args,
        model_by_chain: list[Model],
        resample_source: bool,
        sample_from_prior: bool,
        p_grow: float = 0.5,
        **kwargs,
    ):
        super().__init__(*args, **kwargs)
        self.model_by_chain = model_by_chain
        self.resample_source = resample_source
        self.sample_from_prior = sample_from_prior
        self.p_grow = p_grow

    def _propose(self, sample: Sample, **kwargs) -> tuple[Sample, float, float]:
        if random.random() < self.p_grow:
            sample_new, log_q, log_q_back = self.grow_cluster(sample)
            log_q += np.log(self.p_grow)
            log_q_back += np.log(1 - self.p_grow)
        else:
            sample_new, log_q, log_q_back = self.shrink_cluster(sample)
            log_q += np.log(1 - self.p_grow)
            log_q_back += np.log(self.p_grow)

        if DEBUG:
            verify_counts(sample, self.model_by_chain[sample.chain].data.features.values)
            verify_counts(sample_new, self.model_by_chain[sample.chain].data.features.values)

        return sample_new, log_q, log_q_back


    @abstractmethod
    def grow_cluster(self, sample: Sample) -> tuple[Sample, float, float]:
        """Grow a clusters in the current sample (i.e. add a new site to one cluster)."""

    @abstractmethod
    def shrink_cluster(self, sample: Sample) -> tuple[Sample, float, float]:
        """Shrink a cluster in the current sample (i.e. remove one object from one cluster)."""

    @staticmethod
    def available(sample: Sample, i_cluster: int):
        return (~sample.clusters.any_cluster()) | sample.clusters.value[i_cluster]

    @staticmethod
    def get_removal_candidates(cluster: NDArray[bool]) -> NDArray[int]:
        """Finds objects which can be removed from the given zone.

        Args:
            cluster (np.array): The zone for which removal candidates are found.
                shape: (n_objects)
        Returns:
            Array of indices of objects that could be removed from the cluster.
        """
        return cluster.nonzero()[0]

    def propose_new_sources(
        self, sample_old: Sample, sample_new: Sample, changed_objects: list[int] | NDArray[int]
    ) -> tuple[Sample, float, float]:
        n_features = sample_old.n_features
        features = self.model_by_chain[sample_old.chain].data.features.values

        MODE = "gibbs"
        # MODE = "prior"

        if MODE == "gibbs":
            sample_new, log_q, log_q_back = self.gibbs_sample_source(
                sample_new, sample_old, object_subset=changed_objects
            )

        elif MODE == "prior":
            p = update_weights(sample_new)[changed_objects]
            p_back = update_weights(sample_old)[changed_objects]
            with sample_new.source.edit() as source:
                source[changed_objects, :, :] = sample_categorical(p, binary_encoding=True)
                log_q = np.log(p[source[changed_objects]]).sum()
            log_q_back = np.log(p_back[sample_old.source.value[changed_objects]]).sum()

            update_feature_counts(sample_old, sample_new, features, changed_objects)
            if DEBUG:
                verify_counts(sample_new, features)

        elif MODE == "uniform":
            has_components_new = sample_new.cache.has_components.value
            p = normalize(
                np.tile(has_components_new[changed_objects, None, :], (1, n_features, 1))
            )
            with sample_new.source.edit() as source:
                source[changed_objects, :, :] = sample_categorical(
                    p, binary_encoding=True
                )
                log_q = np.log(p[source[changed_objects]]).sum()

            has_components_old = sample_old.cache.has_components.value
            p_back = normalize(
                np.tile(has_components_old[changed_objects, None, :], (1, n_features, 1))
            )
            log_q_back = np.log(p_back[sample_old.source.value[changed_objects]]).sum()

            update_feature_counts(sample_old, sample_new, features, changed_objects)
            if DEBUG:
                verify_counts(sample_new, features)
        else:
            raise ValueError(f"Invalid mode `{MODE}`. Choose from (gibbs, prior and uniform)")

        return sample_new, log_q, log_q_back

    def gibbs_sample_source(
        self,
        sample_new: Sample,
        sample_old: Sample,
        object_subset: slice | list[int] | NDArray[int] = slice(None),
    ) -> tuple[Sample, float, float]:
        """Resample the observations to mixture components (their source)."""
        features = self.model_by_chain[sample_old.chain].data.features.values

        w = update_weights(sample_old)[object_subset]
        s = sample_old.source.value[object_subset]
        assert np.all(s <= (w > 0)), np.max(w)

        if self.sample_from_prior:
            p = update_weights(sample_new)[object_subset]
        else:
            p = self.calculate_source_posterior(sample_new, object_subset)

        # Sample the new source assignments
        with sample_new.source.edit() as source:
            source[object_subset] = sample_categorical(p=p, binary_encoding=True)

        update_feature_counts(sample_old, sample_new, features, object_subset)
        if DEBUG:
            verify_counts(sample_new, features)

        # Transition probability forward:
        log_q = np.log(p[sample_new.source.value[object_subset]]).sum()

        # Transition probability backward:
        if self.sample_from_prior:
            p_back = update_weights(sample_old)[object_subset]
        else:
            p_back = self.calculate_source_posterior(sample_old, object_subset,
                                                     feature_counts=sample_new.feature_counts)

        log_q_back = np.log(p_back[sample_old.source.value[object_subset]]).sum()

        return sample_new, log_q, log_q_back

    def calculate_source_posterior(
        self,
        sample: Sample,
        object_subset: slice | list[int] | NDArray[int] = slice(None),
        feature_counts: dict[str, ...] = None,
    ) -> NDArray[float]:  # shape: (n_objects_in_subset, n_features, n_components)
        """Compute the posterior support for source assignments of every object and feature."""

        # 1. compute likelihood for each component
        model: Model = self.model_by_chain[sample.chain]
        lh_per_component = likelihood_per_component(model=model, sample=sample, feature_counts=feature_counts, caching=True)

        # 2. multiply by weights and normalize over components to get the source posterior
        weights = update_weights(sample)
        return normalize(
            lh_per_component[object_subset] * weights[object_subset], axis=-1
        )


class AlterClusterGibbsish(_AlterCluster):
    def __init__(
        self,
        *args,
        adjacency_matrix,
        features: NDArray[bool],
        **kwargs,
    ):
        super().__init__(*args, **kwargs)
        self.adjacency_matrix = adjacency_matrix
        self.features = features

    def compute_cluster_posterior(
        self,
        sample: Sample,
        i_cluster: int,
<<<<<<< HEAD
        available: NDArray[bool],
    ) -> NDArray[float]:  # shape: (n_available, )
        model = self.model_by_chain[sample.chain]

=======
        likelihood: Likelihood,
        available: NDArray[bool],   # shape: (n_objects, )
    ) -> NDArray[float]:            # shape: (n_avaiable, )
>>>>>>> 04205202
        if self.sample_from_prior:
            n_available = np.count_nonzero(available)
            return 0.5*np.ones(n_available)

        p = conditional_effect_mean(
            prior_counts=model.prior.prior_cluster_effect.concentration_array,
            feature_counts=sample.feature_counts['clusters'].value[[i_cluster]]
        )
        cluster_lh_z = inner1d(self.features[available], p)
        all_lh = deepcopy(likelihood_per_component(model, sample, caching=True)[available, :])
        all_lh[..., 0] = cluster_lh_z
        # shape: (n_objects, n_features, n_components)

        # # Old:
        # has_components = deepcopy(sample.cache.has_components.value[available, :])
        # has_components[:, 0] = True
        # weights_with_z = normalize_weights(sample.weights.value, has_components)
        # has_components[:, 0] = False
        # weights_without_z = normalize_weights(sample.weights.value, has_components)
        #
        # feature_lh_with_z = inner1d(all_lh, weights_with_z)
        # feature_lh_without_z = inner1d(all_lh, weights_without_z)
        #
        # # Multiply over features to get the total LH per object
        # marginal_lh_with_z = np.prod(feature_lh_with_z, axis=-1)
        # marginal_lh_without_z = np.prod(feature_lh_without_z, axis=-1)
        #
        # cluster_posterior_old = marginal_lh_with_z / (marginal_lh_with_z + marginal_lh_without_z)

        # # New:
        weights_z01 = self.compute_feature_weights_with_and_without(sample, available)
        feature_lh_z01 = inner1d(all_lh[np.newaxis, ...], weights_z01)
        marginal_lh_z01 = np.prod(feature_lh_z01, axis=-1)
        cluster_posterior = marginal_lh_z01[1] / (marginal_lh_z01[0] + marginal_lh_z01[1])

        # assert np.allclose(feature_lh_z01[0], feature_lh_without_z)
        # assert np.allclose(weights_z01[0], weights_without_z)
        # assert np.allclose(cluster_posterior, cluster_posterior_old)

        return cluster_posterior

    @staticmethod
    def compute_feature_weights_with_and_without(
        sample: Sample,
        available: NDArray[bool],   # shape: (n_objects, )
    ) -> NDArray[float]:            # shape: (2, n_objects, n_features, n_components)
        weights_current = update_weights(sample, caching=True)[available]
        # weights = normalize_weights(sample.weights.value, has_components)

        # New:
        weights_z01 = self.compute_feature_weights_with_and_without(sample, available)
        feature_lh_z01 = inner1d(all_lh[np.newaxis, ...], weights_z01)
        marginal_lh_z01 = np.prod(feature_lh_z01, axis=-1)
        cluster_posterior = marginal_lh_z01[1] / (marginal_lh_z01[0] + marginal_lh_z01[1])

        return cluster_posterior

    @staticmethod
    def compute_feature_weights_with_and_without(
        sample: Sample,
        available: NDArray[bool],   # shape: (n_objects, )
    ) -> NDArray[float]:            # shape: (2, n_objects, n_features, n_components)
        weights_current = update_weights(sample, caching=True)[available]
        # weights = normalize_weights(sample.weights.value, has_components)

        has_components = deepcopy(sample.cache.has_components.value[available, :])
        has_components[:, 0] = ~has_components[:, 0]
        weights_flipped = normalize_weights(sample.weights.value, has_components)

        weights_z01 = np.empty((2, *weights_current.shape))
        weights_z01[1] = np.where(has_components[:, np.newaxis, [0]], weights_flipped, weights_current)
        weights_z01[0] = np.where(has_components[:, np.newaxis, [0]], weights_current, weights_flipped)

        return weights_z01

    @staticmethod
    def grow_candidates(sample: Sample) -> NDArray[bool]:
        return ~sample.clusters.any_cluster()

    @staticmethod
    def shrink_candidates(sample: Sample, i_cluster: int) -> NDArray[bool]:
        return sample.clusters.value[i_cluster]

    def grow_cluster(self, sample: Sample) -> tuple[Sample, float, float]:
        # Choose a cluster
        i_cluster = RNG.choice(range(sample.n_clusters))
        cluster = sample.clusters.value[i_cluster, :]

        # Load and precompute useful variables
        model = self.model_by_chain[sample.chain]
        available = self.available(sample, i_cluster)
        candidates = self.grow_candidates(sample)

        # If all the space is take we can't grow
        if not np.any(candidates):
            return sample, self.Q_REJECT, self.Q_BACK_REJECT

        # If the cluster is already at max size, reject:
        if np.sum(cluster) == model.max_size:
            return sample, self.Q_REJECT, self.Q_BACK_REJECT

        # Otherwise create a new sample and continue with step:
        sample_new = sample.copy()

        # Assign probabilities for each unoccupied object
        cluster_posterior = np.zeros(sample.n_objects)
        cluster_posterior[available] = self.compute_cluster_posterior(
            sample, i_cluster, available
        )
        p_add = normalize(cluster_posterior * candidates)

        # Draw new object according to posterior
        object_new = RNG.choice(sample.n_objects, p=p_add, replace=False)
        sample_new.clusters.add_object(i_cluster, object_new)

        # The removal probability of an inverse step
        shrink_candidates = self.shrink_candidates(sample_new, i_cluster)
        p_remove = normalize((1 - cluster_posterior) * shrink_candidates)

        log_q = np.log(p_add[object_new])
        log_q_back = np.log(p_remove[object_new])

        if self.resample_source and sample.source is not None:
            sample_new, log_q_s, log_q_back_s = self.propose_new_sources(
                sample, sample_new, [object_new]
            )
            log_q += log_q_s
            log_q_back += log_q_back_s

        return sample_new, log_q, log_q_back

    def shrink_cluster(self, sample: Sample) -> tuple[Sample, float, float]:
        # Choose a cluster
        i_cluster = RNG.choice(range(sample.n_clusters))
        cluster = sample.clusters.value[i_cluster, :]

        # Load and precompute useful variables
        model = self.model_by_chain[sample.chain]
        available = self.available(sample, i_cluster)
        candidates = self.shrink_candidates(sample, i_cluster)

        # If the cluster is already at min size, reject:
        if np.sum(cluster) == model.min_size:
            return sample, self.Q_REJECT, self.Q_BACK_REJECT

        # Otherwise create a new sample and continue with step:
        sample_new = sample.copy()

        # Assign probabilities for each unoccupied object
        cluster_posterior = np.zeros(sample.n_objects)
        cluster_posterior[available] = self.compute_cluster_posterior(
            sample, i_cluster, available
        )
        p_remove = normalize((1 - cluster_posterior) * candidates)

        # Draw new object according to posterior
        object_remove = RNG.choice(sample.n_objects, p=p_remove, replace=False)
        sample_new.clusters.remove_object(i_cluster, object_remove)

        # The add probability of an inverse step
        grow_candidates = self.grow_candidates(sample_new)
        p_add = normalize(cluster_posterior * grow_candidates)

        log_q = np.log(p_remove[object_remove])
        log_q_back = np.log(p_add[object_remove])

        if self.resample_source and sample.source is not None:
            sample_new, log_q_s, log_q_back_s = self.propose_new_sources(
                sample, sample_new, [object_remove]
            )
            log_q += log_q_s
            log_q_back += log_q_back_s

        return sample_new, log_q, log_q_back


class AlterClusterGibbsish2(AlterClusterGibbsish):

    def _propose(self, sample: Sample, **kwargs) -> tuple[Sample, float, float]:
        sample_new = sample.copy()
        i_cluster = RNG.choice(range(sample.n_clusters))
        cluster_old = sample.clusters.value[i_cluster]
        available = self.available(sample, i_cluster)
        n_available = np.count_nonzero(available)
        model = self.model_by_chain[sample.chain]

        p = self.compute_cluster_posterior(sample, i_cluster, available)
        # shape: (n_available,)

        cluster_new = (RNG.random(n_available) < p)
        if not (model.min_size <= np.count_nonzero(cluster_new) <= model.max_size):
            # Reject if proposal goes out of cluster size bounds
            return sample, self.Q_REJECT, self.Q_BACK_REJECT

        if np.all(cluster_new == cluster_old[available]):
            return sample, self.Q_REJECT, self.Q_BACK_REJECT

        q_per_site = p * cluster_new + (1 - p) * (1 - cluster_new)
        log_q = np.log(q_per_site).sum()
        q_back_per_site = p * cluster_old[available] + (1 - p) * (1 - cluster_old[available])
        log_q_back = np.log(q_back_per_site).sum()

        with sample_new.clusters.edit_cluster(i_cluster) as c:
            c[available] = cluster_new

        changed = np.where(cluster_old != sample_new.clusters.value[i_cluster])[0]

        if self.resample_source and sample.source is not None:
            sample_new, log_q_s, log_q_back_s = self.propose_new_sources(
                sample, sample_new, changed
            )
            log_q += log_q_s
            log_q_back += log_q_back_s

        return sample_new, log_q, log_q_back


class AlterCluster(_AlterCluster):

    def __init__(
        self,
        *args,
        adjacency_matrix: NDArray[bool],
        p_grow_connected: float,
        **kwargs,
    ):
        super().__init__(*args, **kwargs)
        self.adjacency_matrix = adjacency_matrix
        self.p_grow_connected = p_grow_connected

    def grow_cluster(self, sample: Sample) -> tuple[Sample, float, float]:
        """Grow a clusters in the current sample (i.e. add a new site to one cluster)."""
        sample_new = sample.copy()
        occupied = sample.clusters.any_cluster()

        # Randomly choose one of the clusters to modify
        z_id = RNG.choice(range(sample.clusters.n_clusters))
        cluster_current = sample.clusters.value[z_id, :]

        # Check if cluster is small enough to grow
        current_size = np.count_nonzero(cluster_current)

        if current_size >= self.model_by_chain[sample.chain].max_size:
            # Cluster too big to grow: don't modify the sample and reject the step (q_back = 0)
            return sample, 0, -np.inf

        neighbours = get_neighbours(cluster_current, occupied, self.adjacency_matrix)
        connected_step = random.random() < self.p_grow_connected
        if connected_step:
            # All neighboring sites that are not yet occupied by other clusters are candidates
            candidates = neighbours
        else:
            # All free sites are candidates
            candidates = ~occupied

        # When stuck (no candidates) return current sample and reject the step (q_back = 0)
        if not np.any(candidates):
            return sample, 0, -np.inf

        # Choose a random candidate and add it to the cluster
        object_add = random.choice(candidates.nonzero()[0])
        sample_new.clusters.add_object(z_id, object_add)

        # Transition probability when growing
        q_non_connected = 1 / np.count_nonzero(~occupied)
        q = (1 - self.p_grow_connected) * q_non_connected

        if neighbours[object_add]:
            q_connected = 1 / np.count_nonzero(neighbours)
            q += self.p_grow_connected * q_connected

        # Back-probability (shrinking)
        q_back = 1 / (current_size + 1)

        log_q = np.log(q)
        log_q_back = np.log(q_back)

        if self.resample_source:
            assert sample.source is not None
            sample_new, log_q_s, log_q_back_s = self.propose_new_sources(
                sample, sample_new, [object_add]
            )
            log_q += log_q_s
            log_q_back += log_q_back_s

        return sample_new, log_q, log_q_back

    def shrink_cluster(self, sample: Sample) -> tuple[Sample, float, float]:
        """Shrink a cluster in the current sample (i.e. remove one object from one cluster)."""
        sample_new = sample.copy()

        # Randomly choose one of the clusters to modify
        z_id = RNG.choice(range(sample.clusters.n_clusters))
        cluster_current = sample.clusters.value[z_id, :]

        # Check if cluster is big enough to shrink
        current_size = np.count_nonzero(cluster_current)
        if current_size <= self.model_by_chain[sample.chain].min_size:
            # Cluster is too small to shrink: don't modify the sample and reject the step (q_back = 0)
            return sample, 0, -np.inf

        # Cluster is big enough: shrink
        removal_candidates = self.get_removal_candidates(cluster_current)
        object_remove = random.choice(removal_candidates)
        sample_new.clusters.remove_object(z_id, object_remove)

        # Transition probability when shrinking.
        q = 1 / len(removal_candidates)
        # Back-probability (growing)
        cluster_new = sample_new.clusters.value[z_id]
        occupied_new = sample_new.clusters.any_cluster()
        back_neighbours = get_neighbours(cluster_new, occupied_new, self.adjacency_matrix)

        # The back step could always be a non-connected grow step
        q_back_non_connected = 1 / np.count_nonzero(~occupied_new)
        q_back = (1 - self.p_grow_connected) * q_back_non_connected

        # If z is a neighbour of the new zone, the back step could also be a connected grow-step
        if back_neighbours[object_remove]:
            q_back_connected = 1 / np.count_nonzero(back_neighbours)
            q_back += self.p_grow_connected * q_back_connected

        log_q = np.log(q)
        log_q_back = np.log(q_back)

        if self.resample_source:
            assert sample.source is not None
            sample_new, log_q_s, log_q_back_s = self.propose_new_sources(
                sample, sample_new, [object_remove]
            )
            log_q += log_q_s
            log_q_back += log_q_back_s

        return sample_new, log_q, log_q_back


class OperatorSchedule:
    RW_OPERATORS_BY_NAMES = {
        "weights": AlterWeights,
        "...": "...",
    }
    GIBBS_OPERATORS_BY_NAMES = {
        "weights": GibbsSampleWeights,
        "...": "...",
    }

    def __init__(self, operators_config: OperatorsConfig, sampple_source: bool):
        self.operators_config = operators_config
        self.sample_source = sampple_source

        weights = []
        self.operators = []
        for name, w in self.operators_config:
            weights.append(w)
            self.operators.append(self.get_operator_by_name(name))
        self.weights = normalize(weights)

    def draw_operator(self) -> Operator:
        """Return a random operator with probability proportional to self.weights"""
        return RNG.choice(self.operators, 1, p=self.weights)[0]

    def get_operator_by_name(self, name):
        if self.sample_source:
            return self.GIBBS_OPERATORS_BY_NAMES[name]
        else:
            return self.RW_OPERATORS_BY_NAMES[name]


def verify_counts(sample, features: NDArray[bool]):
    cached_counts = deepcopy(sample.feature_counts)
    new_counts = recalculate_feature_counts(features, sample)
    assert set(cached_counts.keys()) == set(new_counts.keys())
    for k in cached_counts.keys():
        assert np.allclose(cached_counts[k].value, new_counts[k].value), (f'counts not matching in ´{k}´.',
            cached_counts[k].value.sum(axis=(1,2)), new_counts[k].value.sum(axis=(1,2))
        )<|MERGE_RESOLUTION|>--- conflicted
+++ resolved
@@ -601,16 +601,10 @@
         self,
         sample: Sample,
         i_cluster: int,
-<<<<<<< HEAD
         available: NDArray[bool],
     ) -> NDArray[float]:  # shape: (n_available, )
         model = self.model_by_chain[sample.chain]
 
-=======
-        likelihood: Likelihood,
-        available: NDArray[bool],   # shape: (n_objects, )
-    ) -> NDArray[float]:            # shape: (n_avaiable, )
->>>>>>> 04205202
         if self.sample_from_prior:
             n_available = np.count_nonzero(available)
             return 0.5*np.ones(n_available)
@@ -622,45 +616,7 @@
         cluster_lh_z = inner1d(self.features[available], p)
         all_lh = deepcopy(likelihood_per_component(model, sample, caching=True)[available, :])
         all_lh[..., 0] = cluster_lh_z
-        # shape: (n_objects, n_features, n_components)
-
-        # # Old:
-        # has_components = deepcopy(sample.cache.has_components.value[available, :])
-        # has_components[:, 0] = True
-        # weights_with_z = normalize_weights(sample.weights.value, has_components)
-        # has_components[:, 0] = False
-        # weights_without_z = normalize_weights(sample.weights.value, has_components)
-        #
-        # feature_lh_with_z = inner1d(all_lh, weights_with_z)
-        # feature_lh_without_z = inner1d(all_lh, weights_without_z)
-        #
-        # # Multiply over features to get the total LH per object
-        # marginal_lh_with_z = np.prod(feature_lh_with_z, axis=-1)
-        # marginal_lh_without_z = np.prod(feature_lh_without_z, axis=-1)
-        #
-        # cluster_posterior_old = marginal_lh_with_z / (marginal_lh_with_z + marginal_lh_without_z)
-
-        # # New:
-        weights_z01 = self.compute_feature_weights_with_and_without(sample, available)
-        feature_lh_z01 = inner1d(all_lh[np.newaxis, ...], weights_z01)
-        marginal_lh_z01 = np.prod(feature_lh_z01, axis=-1)
-        cluster_posterior = marginal_lh_z01[1] / (marginal_lh_z01[0] + marginal_lh_z01[1])
-
-        # assert np.allclose(feature_lh_z01[0], feature_lh_without_z)
-        # assert np.allclose(weights_z01[0], weights_without_z)
-        # assert np.allclose(cluster_posterior, cluster_posterior_old)
-
-        return cluster_posterior
-
-    @staticmethod
-    def compute_feature_weights_with_and_without(
-        sample: Sample,
-        available: NDArray[bool],   # shape: (n_objects, )
-    ) -> NDArray[float]:            # shape: (2, n_objects, n_features, n_components)
-        weights_current = update_weights(sample, caching=True)[available]
-        # weights = normalize_weights(sample.weights.value, has_components)
-
-        # New:
+
         weights_z01 = self.compute_feature_weights_with_and_without(sample, available)
         feature_lh_z01 = inner1d(all_lh[np.newaxis, ...], weights_z01)
         marginal_lh_z01 = np.prod(feature_lh_z01, axis=-1)
