#!/usr/bin/env python3
# -*- coding: utf-8 -*-

""" Imports the real world data """

import pyproj
from dataclasses import dataclass
import typing as t
try:
    from typing import Literal
except ImportError:
    from typing_extensions import Literal

import logging

import numpy

from sbayes.util import read_features_from_csv
from sbayes.preprocessing import (compute_network,
                                  read_inheritance_counts,
                                  read_universal_counts,
                                  read_geo_cost_matrix)


class Data:
    def __init__(self, experiment):

        self.path_results = experiment.path_results
        self.experiment_name = experiment.experiment_name

        # Config file
        self.config = experiment.config

        proj4_string = experiment.config['data'].get('CRS')
        if proj4_string is None:
            self.crs = None
        else:
            self.crs = pyproj.CRS(proj4_string)

        # Features to be imported
        self.sites = None
        self.site_names = None
        self.features = None
        self.feature_names = None
        self.states = None
        self.state_names = None
        self.families = None
        self.family_names = None
        self.network = None

        # Logs
        self.log_load_features = None
        self.log_load_universal_counts = None
        self.log_load_inheritance_counts = None
        self.log_load_geo_cost_matrix = None

        # Priors to be imported
        self.prior_universal = {}
        self.prior_inheritance = {}
        self.geo_prior = {}

        # Not a simulation
        self.is_simulated = False

    def load_features(self):
        (self.sites, self.site_names, self.features, self.feature_names,
         self.state_names, self.states, self.families, self.family_names,
         self.log_load_features) = read_features_from_csv(file=self.config['data']['FEATURES'],
                                                          feature_states_file=self.config['data']['FEATURE_STATES'])
        self.network = compute_network(self.sites, crs=self.crs)

    def load_universal_counts(self):
        config_universal = self.config['model']['PRIOR']['universal']

        if config_universal['type'] != 'counts':
            # universal prior does not use counts -> nothing to do
            return

        counts, self.log_load_universal_counts = \
            read_universal_counts(feature_names=self.feature_names,
                                  state_names=self.state_names,
                                  file=config_universal['file'],
                                  file_type=config_universal['file_type'],
                                  feature_states_file=self.config['data']['FEATURE_STATES'])

        self.prior_universal = {'counts': counts,
                                'states': self.states}

        import pandas as pd
        n_states = counts.shape[-1]
        df = pd.DataFrame(counts,
                          index=self.feature_names['external'])
        df.to_csv('universal_counts.csv')

    def load_inheritance_counts(self):
        if not self.config['model']['INHERITANCE']:
            # Inheritance is not modeled -> nothing to do
            return

        config_inheritance = self.config['model']['PRIOR']['inheritance']
        if config_inheritance['type'] != 'counts':
            # Inheritance prior does not use counts -> nothing to do
            return

        counts, self.log_load_inheritance_counts = \
            read_inheritance_counts(family_names=self.family_names,
                                    feature_names=self.feature_names,
                                    state_names=self.state_names,
                                    files=config_inheritance['files'],
                                    file_type=config_inheritance['file_type'],
                                    feature_states_file=self.config['data']['FEATURE_STATES'])

        self.prior_inheritance = {'counts': counts,
                                  'states': self.state_names['internal']}

    def load_geo_cost_matrix(self):

        if self.config['model']['PRIOR']['geo']['type'] != 'cost_based':
            # Geo prior is not cost-based -> nothing to do
            return

        if 'file' not in self.config['model']['PRIOR']['geo']:
            # No cost-matrix given. Use distance matrix as costs
            geo_cost_matrix = self.network['dist_mat']

        else:
            # Read cost matrix from data
            geo_cost_matrix, self.log_load_geo_cost_matrix =\
                read_geo_cost_matrix(site_names=self.site_names,
                                     file=self.config['model']['PRIOR']['geo']['file'])

        self.geo_prior = {'cost_matrix': geo_cost_matrix}

    def log_loading(self):
        log_path = self.path_results / 'experiment.log'
        logging.basicConfig(format='%(message)s', filename=log_path, level=logging.DEBUG)
        logging.info("\n")
        logging.info("DATA IMPORT")
        logging.info("##########################################")
        logging.info(self.log_load_features)
        logging.info(self.log_load_universal_counts)
        logging.info(self.log_load_inheritance_counts)
<<<<<<< HEAD
        logging.info(self.log_load_geo_cost_matrix)
=======


@dataclass
class Prior:
    counts: t.Any
    states: t.Any

    def __getitem__(self, item: Literal["counts", "states"]):
        if item == "counts":
            return self.counts
        elif item == "states":
            return self.states
        else:
            raise AttributeError(
                f"{item:} is no valid attribute of a count prior"
            )

    def __setitem__(self, item: Literal["counts", "states"], value: t.Any):
        if item == "counts":
            self.counts = value
        elif item == "states":
            self.states = value
        else:
            raise AttributeError(
                f"{item:} is no valid attribute of a count prior"
            )

@dataclass
class Sites:
    id: t.Any
    locations: t.Tuple[float, float]
    names: t.Any

    def __getitem__(self, item: Literal["id"]):
        if item == "id":
            return self.id
        elif item == "locations":
            return self.locations
        elif item == "names":
            return self.names
        else:
            raise AttributeError(
                f"{item:} is no valid attribute of Sites"
            )

    def __setitem__(self, item: Literal["id"], value: t.Any):
        if item == "id":
            self.id = value
        elif item == "locations":
            self.locations = value
        elif item == "names":
            self.names = value
        else:
            raise AttributeError(
                f"{item:} is no valid attribute of Sites"
            )


class CLDFData(Data):
    def __init__(self, experiment):
        super().__init__(experiment)
        self.ds = self.config['data']['cldf_dataset']

    def load_features(self):
        self.features = []
        c_id = self.ds["ParameterTable", 'id'].name
        for feature in self.ds["ParameterTable"]:
            self.features.append(feature[c_id])
        self.features = numpy.array([[1, 2]])

        c_id = self.ds["LanguageTable", 'id'].name
        c_name = self.ds["LanguageTable", 'name'].name
        c_lon = self.ds["LanguageTable", 'longitude'].name
        c_lat = self.ds["LanguageTable", 'latitude'].name
        self.sites = Sites(*zip(*
            [(site[c_id], (site[c_lon], site[c_lat]), site[c_name])
             for site in self.ds["LanguageTable"]]))
        self.network = compute_network(self.sites)

    def load_universal_counts(self):
        config_universal = self.config['model']['PRIOR']['universal']

        if config_universal['type'] != 'counts':
            return

        counts, self.log_load_universal_counts = numpy.array([[0, 1]]), False

        self.prior_universal = Prior(counts=counts, states=numpy.array([[0, 1]]))

    def load_inheritance_counts(self):
        if self.config['model']['INHERITANCE'] == False:
            # Inheritance is not modeled -> nothing to do
            return

        config_inheritance = self.config['model']['PRIOR']['inheritance']
        if config_inheritance['type'] != 'counts':
            # Inharitance prior does not use counts -> nothing to do
            return

        counts, self.log_load_inheritance_counts = numpy.array([[[0, 1]]]), False

        self.prior_inheritance = Prior(counts=counts, states=numpy.array([[0, 1]]))
>>>>>>> 011d48b4
<|MERGE_RESOLUTION|>--- conflicted
+++ resolved
@@ -140,9 +140,7 @@
         logging.info(self.log_load_features)
         logging.info(self.log_load_universal_counts)
         logging.info(self.log_load_inheritance_counts)
-<<<<<<< HEAD
         logging.info(self.log_load_geo_cost_matrix)
-=======
 
 
 @dataclass
@@ -244,5 +242,4 @@
 
         counts, self.log_load_inheritance_counts = numpy.array([[[0, 1]]]), False
 
-        self.prior_inheritance = Prior(counts=counts, states=numpy.array([[0, 1]]))
->>>>>>> 011d48b4
+        self.prior_inheritance = Prior(counts=counts, states=numpy.array([[0, 1]]))