--- conflicted
+++ resolved
@@ -13,13 +13,9 @@
 
 import logging
 
-import numpy
 
 from sbayes.util import read_features_from_csv
-from sbayes.preprocessing import (ComputeNetwork,
-                                  read_inheritance_counts,
-                                  read_universal_counts,
-                                  read_geo_cost_matrix)
+from sbayes.preprocessing import ComputeNetwork, read_geo_cost_matrix
 
 
 class Data:
@@ -35,11 +31,7 @@
         if proj4_string is None:
             self.crs = None
         else:
-<<<<<<< HEAD
             self.crs = pyproj.CRS(proj4_string)
-=======
-            self.crs = None
->>>>>>> 87ce52ad
 
         self.objects = None
         self.features = None
@@ -50,68 +42,9 @@
         self.log_load_features = None
         self.log_load_geo_cost_matrix = None
 
-        # Not a simulation
-        # self.is_simulated = False
-
     def load_features(self):
         self.objects, self.features, self.confounders, self.log_load_features = read_features_from_csv(config=self.config)
-
         self.network = ComputeNetwork(self.objects, crs=self.crs)
-
-    def load_universal_counts(self):
-        config_universal = self.config['model']['prior']['universal']
-
-        if config_universal['type'] == 'uniform':
-            return
-
-        if config_universal['type'] == 'dirichlet':
-            if 'parameters' in config_universal:
-                print("read parameters")
-            if 'file' in config_universal:
-                print("read file")
-            # TODO: read JSON
-            # counts, self.log_load_universal_counts = \
-            #     read_universal_counts(feature_names=self.feature_names,
-            #                           state_names=self.state_names,
-            #                           file=config_universal['file'],
-            #                           file_type=config_universal['file_type'],
-            #                           feature_states_file=self.config['data']['FEATURE_STATES'])
-            #
-            # self.prior_universal = {'counts': counts,
-            #                     'states': self.states}
-
-        # import pandas as pd
-        # n_states = counts.shape[-1]
-        # df = pd.DataFrame(counts,
-        #                   index=self.feature_names['external'])
-        # df.to_csv('universal_counts.csv')
-
-    def load_inheritance_counts(self):
-        if not self.config['model']['inheritance']:
-            # Inheritance is not modeled -> nothing to do
-            return
-
-        config_inheritance = self.config['model']['prior']['inheritance']
-
-        for fam in config_inheritance:
-            if config_inheritance[fam]['type'] == 'uniform':
-                return
-            if config_inheritance[fam]['type'] == 'dirichlet':
-                if 'parameters' in config_inheritance[fam]:
-                    print("read parameters")
-                if 'file' in config_inheritance[fam]:
-                    print("read file")
-
-                # counts, self.log_load_inheritance_counts = \
-                #     read_inheritance_counts(family_names=self.family_names,
-                #                             feature_names=self.feature_names,
-                #                             state_names=self.state_names,
-                #                             files=config_inheritance['files'],
-                #                             file_type=config_inheritance['file_type'],
-                #                             feature_states_file=self.config['data']['FEATURE_STATES'])
-                #
-                # self.prior_inheritance = {'counts': counts,
-                #                           'states': self.state_names['internal']}
 
     def load_geo_cost_matrix(self):
         geo_prior_cfg = self.config['model']['prior']['geo']
@@ -129,7 +62,7 @@
         else:
             # Read cost matrix from data
             geo_cost_matrix, self.log_load_geo_cost_matrix =\
-                read_geo_cost_matrix(site_names=self.site_names,
+                read_geo_cost_matrix(site_names=self.objects,
                                      file=geo_prior_cfg['costs'])
 
         self.geo_prior = {'cost_matrix': geo_cost_matrix}
@@ -142,6 +75,7 @@
         logging.info("##########################################")
         logging.info(self.log_load_features)
         logging.info(self.log_load_geo_cost_matrix)
+
 
 
 @dataclass
@@ -197,50 +131,4 @@
         else:
             raise AttributeError(
                 f"{item:} is no valid attribute of Sites"
-            )
-
-
-class CLDFData(Data):
-    def __init__(self, experiment):
-        super().__init__(experiment)
-        self.ds = self.config['data']['cldf_dataset']
-
-    def load_features(self):
-        self.features = []
-        c_id = self.ds["ParameterTable", 'id'].name
-        for feature in self.ds["ParameterTable"]:
-            self.features.append(feature[c_id])
-        self.features = numpy.array([[1, 2]])
-
-        c_id = self.ds["LanguageTable", 'id'].name
-        c_name = self.ds["LanguageTable", 'name'].name
-        c_lon = self.ds["LanguageTable", 'longitude'].name
-        c_lat = self.ds["LanguageTable", 'latitude'].name
-        self.sites = Sites(*zip(*
-            [(site[c_id], (site[c_lon], site[c_lat]), site[c_name])
-             for site in self.ds["LanguageTable"]]))
-        self.network = compute_network(self.sites)
-
-    def load_universal_counts(self):
-        config_universal = self.config['model']['prior']['universal']
-
-        if config_universal['type'] != 'counts':
-            return
-
-        counts, self.log_load_universal_counts = numpy.array([[0, 1]]), False
-
-        self.prior_universal = Prior(counts=counts, states=numpy.array([[0, 1]]))
-
-    def load_inheritance_counts(self):
-        if not self.config['model']['inheritance']:
-            # Inheritance is not modeled -> nothing to do
-            return
-
-        config_inheritance = self.config['model']['prior']['inheritance']
-        if config_inheritance['type'] != 'counts':
-            # Inharitance prior does not use counts -> nothing to do
-            return
-
-        counts, self.log_load_inheritance_counts = numpy.array([[[0, 1]]]), False
-
-        self.prior_inheritance = Prior(counts=counts, states=numpy.array([[0, 1]]))+            )