#!/usr/bin/env python3
# -*- coding: utf-8 -*-

""" Imports the real world data """

import pyproj
from dataclasses import dataclass
import typing as t
try:
    from typing import Literal
except ImportError:
    from typing_extensions import Literal

import logging


from sbayes.util import read_features_from_csv
from sbayes.preprocessing import ComputeNetwork, read_geo_cost_matrix


class Data:
    def __init__(self, experiment):

        self.path_results = experiment.path_results
        self.experiment_name = experiment.experiment_name

        # Config file
        self.config = experiment.config

        proj4_string = experiment.config['data'].get('projection')
        if proj4_string is None:
            self.crs = None
        else:
            self.crs = pyproj.CRS(proj4_string)

        self.objects = None
        self.features = None
        self.confounders = None
        self.network = None

        # Logs
        self.log_load_features = None
        self.log_load_geo_cost_matrix = None

<<<<<<< HEAD
=======
        # Priors to be imported
        self.prior_universal = {}
        self.prior_inheritance = {}
        self.geo_prior = {}

        # Not a simulation
        self.is_simulated = False

        self.logger = experiment.logger

>>>>>>> 99346877
    def load_features(self):
        self.objects, self.features, self.confounders, self.log_load_features = read_features_from_csv(config=self.config)
        self.network = ComputeNetwork(self.objects, crs=self.crs)

    def load_geo_cost_matrix(self):
        geo_prior_cfg = self.config['model']['prior']['geo']
        if geo_prior_cfg['type'] != 'cost_based':
            # Geo prior is not cost-based -> nothing to do
            return

        if 'costs' not in geo_prior_cfg:
            geo_prior_cfg['costs'] = 'from_data'

        if geo_prior_cfg['costs'] == 'from_data':
            # No cost-matrix given. Use distance matrix as costs
            geo_cost_matrix = self.network['dist_mat']

        else:
            # Read cost matrix from data
            geo_cost_matrix, self.log_load_geo_cost_matrix =\
                read_geo_cost_matrix(site_names=self.objects,
                                     file=geo_prior_cfg['costs'])

        self.geo_prior = {'cost_matrix': geo_cost_matrix}

    def log_loading(self):
<<<<<<< HEAD
        log_path = self.path_results / 'experiment.log'
        logging.basicConfig(format='%(message)s', filename=log_path, level=logging.DEBUG)
        logging.info("\n")
        logging.info("DATA IMPORT")
        logging.info("##########################################")
        logging.info(self.log_load_features)
        logging.info(self.log_load_geo_cost_matrix)
=======
        self.logger.info("\n")
        self.logger.info("DATA IMPORT")
        self.logger.info("##########################################")
        self.logger.info(self.log_load_features)
        self.logger.info(self.log_load_universal_counts)
        self.logger.info(self.log_load_inheritance_counts)
        self.logger.info(self.log_load_geo_cost_matrix)
>>>>>>> 99346877



@dataclass
class Prior:
    counts: t.Any
    states: t.Any

    def __getitem__(self, item: Literal["counts", "states"]):
        if item == "counts":
            return self.counts
        elif item == "states":
            return self.states
        else:
            raise AttributeError(
                f"{item:} is no valid attribute of a count prior"
            )

    def __setitem__(self, item: Literal["counts", "states"], value: t.Any):
        if item == "counts":
            self.counts = value
        elif item == "states":
            self.states = value
        else:
            raise AttributeError(
                f"{item:} is no valid attribute of a count prior"
            )

@dataclass
class Sites:
    id: t.Any
    locations: t.Tuple[float, float]
    names: t.Any

    def __getitem__(self, item: Literal["id"]):
        if item == "id":
            return self.id
        elif item == "locations":
            return self.locations
        elif item == "names":
            return self.names
        else:
            raise AttributeError(
                f"{item:} is no valid attribute of Sites"
            )

    def __setitem__(self, item: Literal["id"], value: t.Any):
        if item == "id":
            self.id = value
        elif item == "locations":
            self.locations = value
        elif item == "names":
            self.names = value
        else:
            raise AttributeError(
                f"{item:} is no valid attribute of Sites"
            )<|MERGE_RESOLUTION|>--- conflicted
+++ resolved
@@ -5,13 +5,11 @@
 
 import pyproj
 from dataclasses import dataclass
-import typing as t
+import typing as typ
 try:
     from typing import Literal
 except ImportError:
     from typing_extensions import Literal
-
-import logging
 
 
 from sbayes.util import read_features_from_csv
@@ -38,25 +36,14 @@
         self.confounders = None
         self.network = None
 
-        # Logs
-        self.log_load_features = None
-        self.log_load_geo_cost_matrix = None
-
-<<<<<<< HEAD
-=======
         # Priors to be imported
-        self.prior_universal = {}
-        self.prior_inheritance = {}
+        self.prior_confounders = {}
         self.geo_prior = {}
-
-        # Not a simulation
-        self.is_simulated = False
 
         self.logger = experiment.logger
 
->>>>>>> 99346877
     def load_features(self):
-        self.objects, self.features, self.confounders, self.log_load_features = read_features_from_csv(config=self.config)
+        self.objects, self.features, self.confounders = read_features_from_csv(config=self.config, logger=self.logger)
         self.network = ComputeNetwork(self.objects, crs=self.crs)
 
     def load_geo_cost_matrix(self):
@@ -74,37 +61,17 @@
 
         else:
             # Read cost matrix from data
-            geo_cost_matrix, self.log_load_geo_cost_matrix =\
-                read_geo_cost_matrix(site_names=self.objects,
-                                     file=geo_prior_cfg['costs'])
+            geo_cost_matrix = read_geo_cost_matrix(site_names=self.objects,
+                                                   file=geo_prior_cfg['costs'],
+                                                   logger=self.logger)
 
         self.geo_prior = {'cost_matrix': geo_cost_matrix}
-
-    def log_loading(self):
-<<<<<<< HEAD
-        log_path = self.path_results / 'experiment.log'
-        logging.basicConfig(format='%(message)s', filename=log_path, level=logging.DEBUG)
-        logging.info("\n")
-        logging.info("DATA IMPORT")
-        logging.info("##########################################")
-        logging.info(self.log_load_features)
-        logging.info(self.log_load_geo_cost_matrix)
-=======
-        self.logger.info("\n")
-        self.logger.info("DATA IMPORT")
-        self.logger.info("##########################################")
-        self.logger.info(self.log_load_features)
-        self.logger.info(self.log_load_universal_counts)
-        self.logger.info(self.log_load_inheritance_counts)
-        self.logger.info(self.log_load_geo_cost_matrix)
->>>>>>> 99346877
-
 
 
 @dataclass
 class Prior:
-    counts: t.Any
-    states: t.Any
+    counts: typ.Any
+    states: typ.Any
 
     def __getitem__(self, item: Literal["counts", "states"]):
         if item == "counts":
@@ -116,7 +83,7 @@
                 f"{item:} is no valid attribute of a count prior"
             )
 
-    def __setitem__(self, item: Literal["counts", "states"], value: t.Any):
+    def __setitem__(self, item: Literal["counts", "states"], value: typ.Any):
         if item == "counts":
             self.counts = value
         elif item == "states":
@@ -128,9 +95,9 @@
 
 @dataclass
 class Sites:
-    id: t.Any
-    locations: t.Tuple[float, float]
-    names: t.Any
+    id: typ.Any
+    locations: typ.Tuple[float, float]
+    names: typ.Any
 
     def __getitem__(self, item: Literal["id"]):
         if item == "id":
@@ -144,7 +111,7 @@
                 f"{item:} is no valid attribute of Sites"
             )
 
-    def __setitem__(self, item: Literal["id"], value: t.Any):
+    def __setitem__(self, item: Literal["id"], value: typ.Any):
         if item == "id":
             self.id = value
         elif item == "locations":
