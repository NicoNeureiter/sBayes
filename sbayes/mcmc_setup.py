#!/usr/bin/env python3
# -*- coding: utf-8 -*-

""" Setup of the MCMC process """

from __future__ import absolute_import, division, print_function, unicode_literals

import logging
import numpy as np
import typing

from sbayes.postprocessing import contribution_per_area, match_areas, rank_areas
from sbayes.sampling.zone_sampling import Sample, ZoneMCMC, ZoneMCMCWarmup
from sbayes.util import normalize, samples2file
from sbayes.model import Model
from sbayes.simulation import Simulation


class MCMC:
    def __init__(self, data, experiment):

        # Retrieve the data
        self.data = data

        # Retrieve the configurations
        self.config = experiment.config

        # Paths
        self.path_log = experiment.path_results / 'experiment.log'
        self.path_results = experiment.path_results

        # Create the model to sample from
        self.model = Model(data=self.data, config=self.config['model'])

        # Samples
        self.sampler = None
        self.samples = None
        self.sample_from_warm_up = None

        self.logger = experiment.logger

    def log_setup(self):
        mcmc_config = self.config['mcmc']
        self.logger.info(self.model.get_setup_message())
<<<<<<< HEAD
        self.logger.info(f'''
=======

        print(mcmc_config)
        logging.info(f'''
>>>>>>> c9107806
MCMC SETUP
##########################################
MCMC with {mcmc_config['steps']} steps and {mcmc_config['samples']} samples
Warm-up: {mcmc_config['warmup']['warmup_chains']} chains exploring the parameter space in 
{mcmc_config['warmup']['warmup_steps']} steps
Ratio of areal steps (growing, shrinking, swapping areas): {mcmc_config['operators']['area']}
Ratio of weight steps (changing weights): {mcmc_config['operators']['weights']}
Ratio of universal steps (changing alpha) : {mcmc_config['operators']['universal']}
Ratio of inheritance steps (changing beta): {mcmc_config['operators']['inheritance']}
Ratio of contact steps (changing gamma): {mcmc_config['operators']['contact']}
''')

    def sample(self, lh_per_area=True, initial_sample: typing.Optional[typing.Any] = None):
        mcmc_config = self.config['mcmc']

        if initial_sample is None:
            initial_sample = self.sample_from_warm_up

        self.sampler = ZoneMCMC(
            data=self.data,
            model=self.model,
            initial_sample=initial_sample,
            operators=mcmc_config['operators'],
            p_grow_connected=mcmc_config['grow_to_adjacent'],
            initial_size=mcmc_config['init_lang_per_area'],
            sample_from_prior=mcmc_config['sample_from_prior'],
            logger=self.logger,
        )

        self.sampler.generate_samples(self.config['mcmc']['steps'],
                                      self.config['mcmc']['samples'])

        # Evaluate likelihood and prior for each zone alone (makes it possible to rank zones)
        if lh_per_area:
            contribution_per_area(self.sampler)

        self.samples = self.sampler.statistics

    def eval_ground_truth(self, lh_per_area=True):
        assert isinstance(self.data, Simulation)
        simulation = self.data

        # Evaluate the likelihood of the true sample in simulated data
        # If the model includes inheritance use all weights, if not use only the first two weights (global, zone)
        if self.config['model']['inheritance']:
            weights = simulation.weights.copy()
        else:
            weights = normalize(simulation.weights[:, :2])

        ground_truth = Sample(zones=simulation.areas,
                              weights=weights,
                              p_global=simulation.p_universal[np.newaxis, ...],
                              p_zones=simulation.p_contact,
                              p_families=simulation.p_inheritance)

        ground_truth.everything_changed()

        self.samples['true_zones'] = simulation.areas
        self.samples['true_weights'] = weights
        self.samples['true_p_global'] = simulation.p_universal[np.newaxis, ...]
        self.samples['true_p_zones'] = simulation.p_contact
        self.samples['true_p_families'] = simulation.p_inheritance
        self.samples['true_ll'] = self.sampler.likelihood(ground_truth, 0)
        self.samples['true_prior'] = self.sampler.prior(ground_truth, 0)
        self.samples["true_families"] = simulation.families

        if lh_per_area:
            ground_truth_log_lh_single_area = []
            ground_truth_prior_single_area = []
            ground_truth_posterior_single_area = []

            for z in range(len(simulation.areas)):
                area = simulation.areas[np.newaxis, z]
                p_zone = simulation.p_contact[np.newaxis, z]

                # Define Model
                ground_truth_single_zone = Sample(zones=area, weights=weights,
                                                  p_global=simulation.p_universal[np.newaxis, ...],
                                                  p_zones=p_zone, p_families=simulation.p_inheritance)
                ground_truth_single_zone.everything_changed()

                # Evaluate Likelihood and Prior
                lh = self.sampler.likelihood(ground_truth_single_zone, 0)
                prior = self.sampler.prior(ground_truth_single_zone, 0)

                ground_truth_log_lh_single_area.append(lh)
                ground_truth_prior_single_area.append(prior)
                ground_truth_posterior_single_area.append(lh + prior)

                self.samples['true_lh_single_zones'] = ground_truth_log_lh_single_area
                self.samples['true_prior_single_zones'] = ground_truth_prior_single_area
                self.samples['true_posterior_single_zones'] = ground_truth_posterior_single_area

    def warm_up(self):
        mcmc_config = self.config['mcmc']
        print(mcmc_config['warmup'])
        warmup = ZoneMCMCWarmup(
            data=self.data,
            model=self.model,
            n_chains=mcmc_config['warmup']['warmup_chains'],
            operators=mcmc_config['operators'],
            p_grow_connected=mcmc_config['grow_to_adjacent'],
            initial_sample=None,
            initial_size=mcmc_config['init_lang_per_area'],
            sample_from_prior=mcmc_config['sample_from_prior'],
            logger=self.logger,
        )

        self.sample_from_warm_up = warmup.generate_samples(n_steps=0,
                                                           n_samples=0,
                                                           warm_up=True,
                                                           warm_up_steps=self.config['mcmc']['warmup']['warmup_steps'])

    def save_samples(self, run=1):

<<<<<<< HEAD
        # TODO move all of this:
        #   1. log samples during MCMC run
        #   2. match + rang areas in summarization
        #   3. compute simulation stats in separate script

        self.samples = match_areas(self.samples)
        self.samples = rank_areas(self.samples)
=======
        # self.samples = match_areas(self.samples)
        # self.samples = rank_areas(self.samples)
>>>>>>> c9107806

        fi = 'K{K}'.format(K=self.config['model']['areas'])
        run = '_{run}'.format(run=run)
        pth = self.path_results / fi
        ext = '.txt'
        gt_pth = pth / 'ground_truth'

        paths = {'parameters': pth / ('stats_' + fi + run + ext),
                 'areas': pth / ('areas_' + fi + run + ext),
                 'gt': gt_pth / ('stats' + ext),
                 'gt_areas': gt_pth / ('areas' + ext)}

        pth.mkdir(exist_ok=True)

        if self.data.is_simulated:
            self.eval_ground_truth()
            gt_pth.mkdir(exist_ok=True)

        samples2file(self.samples, self.data, self.config, paths)

    def log_statistics(self):
        # TODO log durin MCMC run
        self.sampler.print_statistics(self.samples)<|MERGE_RESOLUTION|>--- conflicted
+++ resolved
@@ -3,9 +3,6 @@
 
 """ Setup of the MCMC process """
 
-from __future__ import absolute_import, division, print_function, unicode_literals
-
-import logging
 import numpy as np
 import typing
 
@@ -42,13 +39,7 @@
     def log_setup(self):
         mcmc_config = self.config['mcmc']
         self.logger.info(self.model.get_setup_message())
-<<<<<<< HEAD
         self.logger.info(f'''
-=======
-
-        print(mcmc_config)
-        logging.info(f'''
->>>>>>> c9107806
 MCMC SETUP
 ##########################################
 MCMC with {mcmc_config['steps']} steps and {mcmc_config['samples']} samples
@@ -164,18 +155,13 @@
 
     def save_samples(self, run=1):
 
-<<<<<<< HEAD
         # TODO move all of this:
         #   1. log samples during MCMC run
         #   2. match + rang areas in summarization
         #   3. compute simulation stats in separate script
 
-        self.samples = match_areas(self.samples)
-        self.samples = rank_areas(self.samples)
-=======
         # self.samples = match_areas(self.samples)
         # self.samples = rank_areas(self.samples)
->>>>>>> c9107806
 
         fi = 'K{K}'.format(K=self.config['model']['areas'])
         run = '_{run}'.format(run=run)
@@ -197,5 +183,5 @@
         samples2file(self.samples, self.data, self.config, paths)
 
     def log_statistics(self):
-        # TODO log durin MCMC run
+        # TODO log during MCMC run
         self.sampler.print_statistics(self.samples)