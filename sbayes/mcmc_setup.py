--- conflicted
+++ resolved
@@ -5,14 +5,8 @@
 
 import typing as tp
 
-<<<<<<< HEAD
-from sbayes.postprocessing import contribution_per_cluster, match_clusters, rank_clusters
-from sbayes.sampling.sbayes_sampling import Sample, ClusterMCMC, ClusterMCMCWarmup
-from sbayes.util import normalize, samples2file
-=======
-from sbayes.sampling.zone_sampling import ZoneMCMC, ZoneMCMCWarmup
+from sbayes.sampling.sbayes_sampling import ClusterMCMC, ClusterMCMCWarmup
 from sbayes.sampling.state import Sample
->>>>>>> 99346877
 from sbayes.model import Model
 from sbayes.sampling.loggers import ResultsLogger, ParametersCSVLogger, AreasLogger, LikelihoodLogger
 
@@ -55,28 +49,20 @@
 Ratio of confounding_effects steps (changing probabilities in confounders): {mcmc_config['operators']['confounding_effects']}
 ''')
 
-<<<<<<< HEAD
-    def sample(self, lh_per_cluster=False, initial_sample: typing.Optional[typing.Any] = None):
-=======
     def sample(
             self,
-            lh_per_area=True,
+            lh_per_cluster=True,
             initial_sample: tp.Optional[Sample] = None,
             run: int = 1
     ):
->>>>>>> 99346877
         mcmc_config = self.config['mcmc']
 
         if initial_sample is None:
             initial_sample = self.sample_from_warm_up
 
-<<<<<<< HEAD
-        self.sampler = ClusterMCMC(
-=======
         sample_loggers = self.get_sample_loggers(run=run)
 
-        self.sampler = ZoneMCMC(
->>>>>>> 99346877
+        self.sampler = ClusterMCMC(
             data=self.data,
             model=self.model,
             sample_loggers=sample_loggers,
@@ -91,85 +77,12 @@
         self.sampler.generate_samples(self.config['mcmc']['steps'],
                                       self.config['mcmc']['samples'])
 
-<<<<<<< HEAD
-        # Evaluate likelihood and prior for each zone alone (makes it possible to rank clusters)
-        # todo: reactivate
-        if lh_per_cluster:
-            contribution_per_cluster(self.sampler)
-
-        self.samples = self.sampler.statistics
-
-    def eval_ground_truth(self, lh_per_area=True):
-        # TODO: Move evaluation to a separate script
-        assert isinstance(self.data, Simulation)
-        simulation = self.data
-
-        # Evaluate the likelihood of the true sample in simulated data
-        # If the model includes inheritance use all weights, if not use only the first two weights (global, zone)
-        if self.config['model']['inheritance']:
-            weights = simulation.weights.copy()
-        else:
-            weights = normalize(simulation.weights[:, :2])
-
-        ground_truth = Sample(zones=simulation.areas,
-                              weights=weights,
-                              p_global=simulation.p_universal[np.newaxis, ...],
-                              p_zones=simulation.p_contact,
-                              p_families=simulation.p_inheritance)
-
-        ground_truth.everything_changed()
-
-        self.samples['true_zones'] = simulation.areas
-        self.samples['true_weights'] = weights
-        self.samples['true_p_global'] = simulation.p_universal[np.newaxis, ...]
-        self.samples['true_p_zones'] = simulation.p_contact
-        self.samples['true_p_families'] = simulation.p_inheritance
-        self.samples['true_ll'] = self.sampler.likelihood(ground_truth, 0)
-        self.samples['true_prior'] = self.sampler.prior(ground_truth, 0)
-        self.samples["true_families"] = simulation.families
-
-        if lh_per_area:
-            ground_truth_log_lh_single_area = []
-            ground_truth_prior_single_area = []
-            ground_truth_posterior_single_area = []
-
-            for z in range(len(simulation.areas)):
-                area = simulation.areas[np.newaxis, z]
-                p_zone = simulation.p_contact[np.newaxis, z]
-
-                # Define Model
-                ground_truth_single_zone = Sample(zones=area, weights=weights,
-                                                  p_global=simulation.p_universal[np.newaxis, ...],
-                                                  p_zones=p_zone, p_families=simulation.p_inheritance)
-                ground_truth_single_zone.everything_changed()
-
-                # Evaluate Likelihood and Prior
-                lh = self.sampler.likelihood(ground_truth_single_zone, 0)
-                prior = self.sampler.prior(ground_truth_single_zone, 0)
-
-                ground_truth_log_lh_single_area.append(lh)
-                ground_truth_prior_single_area.append(prior)
-                ground_truth_posterior_single_area.append(lh + prior)
-
-                self.samples['true_lh_single_cluster'] = ground_truth_log_lh_single_area
-                self.samples['true_prior_single_cluster'] = ground_truth_prior_single_area
-                self.samples['true_posterior_single_cluster'] = ground_truth_posterior_single_area
+        self.samples = self.sampler.statistics  # TODO do we still need this?
+        self.sampler.print_statistics()
 
     def warm_up(self):
         mcmc_config = self.config['mcmc']
         warmup = ClusterMCMCWarmup(
-=======
-        # # Evaluate likelihood and prior for each zone alone (makes it possible to rank zones)
-        # if lh_per_area:
-        #     contribution_per_area(self.sampler)
-
-        self.samples = self.sampler.statistics
-        self.sampler.print_statistics()
-
-    def warm_up(self):
-        mcmc_config = self.config['mcmc']
-        warmup = ZoneMCMCWarmup(
->>>>>>> 99346877
             data=self.data,
             model=self.model,
             sample_loggers=[],
@@ -187,57 +100,19 @@
                                                            warm_up=True,
                                                            warm_up_steps=mcmc_config['warmup']['warmup_steps'])
 
-<<<<<<< HEAD
-    def save_samples(self, run=1):
-
-        # TODO move all of this:
-        #   1. log samples during MCMC run
-        #   2. match + rank cluster in summarization
-        #   3. compute simulation stats in separate script
-
-        # self.samples = match_clusters(self.samples)
-        # self.samples = rank_clusters(self.samples)
-
-        fi = 'K{K}'.format(K=self.config['model']['clusters'])
-        run = '_{run}'.format(run=run)
-        pth = self.path_results / fi
-        ext = '.txt'
-        gt_pth = pth / 'ground_truth'
-
-        paths = {'parameters': pth / ('stats_' + fi + run + ext),
-                 'clusters': pth / ('clusters_' + fi + run + ext),
-                 'gt': gt_pth / ('stats' + ext),
-                 'gt_clusters': gt_pth / ('clusters' + ext)}
-
-        pth.mkdir(exist_ok=True)
-        samples2file(samples=self.samples, data=self.data,
-                     config=self.config, paths=paths)
-=======
     def get_sample_loggers(self, run=1) -> tp.List[ResultsLogger]:
-        k = self.model.n_zones
+        k = self.model.n_clusters
         base_dir = self.path_results / f'K{k}'
         base_dir.mkdir(exist_ok=True)
         params_path = base_dir / f'stats_K{k}_{run}.txt'
-        areas_path = base_dir / f'areas_K{k}_{run}.txt'
+        clusters_path = base_dir / f'clusters_K{k}_{run}.txt'
         likelihood_path = base_dir / f'likelihood_K{k}_{run}.h5'
 
         sample_loggers = [
             ParametersCSVLogger(params_path, self.data, self.model),
-            AreasLogger(areas_path, self.data, self.model),
+            AreasLogger(clusters_path, self.data, self.model),
         ]
         if not self.config['mcmc']['sample_from_prior']:
             sample_loggers.append(LikelihoodLogger(likelihood_path, self.data, self.model))
 
-        return sample_loggers
-
-    """ OLD METHODS FOR COMPATIBILITY """
-
-    def mc_eval_ground_truth(self):
-        pass
-
-    def save_samples(self, run=1):
-        pass
->>>>>>> 99346877
-
-    def log_statistics(self):
-        pass+        return sample_loggers