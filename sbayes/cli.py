--- conflicted
+++ resolved
@@ -8,12 +8,8 @@
 
 from sbayes.experiment_setup import Experiment, update_recursive
 from sbayes.load_data import Data
-<<<<<<< HEAD
 from sbayes.mcmc_setup import MCMCSetup
-=======
->>>>>>> 99346877
 from sbayes.simulation import Simulation
-from sbayes.mcmc_setup import MCMC
 
 
 def run_experiment(
@@ -25,12 +21,7 @@
     if custom_settings is not None:
         update_recursive(experiment.config, custom_settings)
 
-<<<<<<< HEAD
-def run_experiment(experiment, data, run):
     mcmc = MCMCSetup(data=data, experiment=experiment)
-=======
-    mcmc = MCMC(data=data, experiment=experiment)
->>>>>>> 99346877
     mcmc.log_setup()
 
     # Warm-up
@@ -39,46 +30,16 @@
     # Sample from posterior
     mcmc.sample(run=i_run)
 
-    # Save samples to file
-    mcmc.log_statistics()
-    mcmc.save_samples(run=i_run)
-
     # Use the last sample as the new initial sample
     return mcmc.samples['last_sample']
 
 
-<<<<<<< HEAD
-def main(config: Path = None,
-         experiment_name: str = None,
-         custom_settings: dict = None):
-    if config is None:
-        parser = argparse.ArgumentParser(
-            description="An MCMC algorithm to identify cluster")
-        parser.add_argument("config", nargs="?", type=Path,
-                            help="The JSON configuration file")
-        parser.add_argument("name", nargs="?", type=str,
-                            help="The experiment name used for logging and as the name of the results directory.")
-        args = parser.parse_args()
-        config = args.config
-        experiment_name = args.name
-
-    # 0. Ask for config file via files-dialog, if not provided as argument.
-    if config is None:
-        tk.Tk().withdraw()
-        config = filedialog.askopenfilename(
-            title='Select a config file in JSON format.',
-            initialdir='..',
-            filetypes=(('json files', '*.json'),('all files', '*.*'))
-        )
-
-=======
 def main(
         config: Path,
         experiment_name: str = None,
         custom_settings: dict = None,
         processes: int = 1,
 ):
->>>>>>> 99346877
     # Initialize the experiment
     experiment = Experiment(experiment_name=experiment_name,
                             config_file=config,
@@ -99,42 +60,30 @@
         # Counts for priors
         data.load_geo_cost_matrix()
 
-        # Log
-        data.log_loading()
+    # Rerun experiment to check for consistency
+    i_run_range = list(range(experiment.config['mcmc']['runs']))
+    n_clusters_range = experiment.config['model']['clusters']
+    if type(n_clusters_range) not in [tuple, list, set]:
+        assert isinstance(n_clusters_range, int)
+        n_clusters_range = [n_clusters_range]
 
-    # Rerun experiment to check for consistency
-<<<<<<< HEAD
-    for run in range(experiment.config['mcmc']['runs']):
-        n_clusters = experiment.config['model']['clusters']
-        iterate_or_run(
-            x=n_clusters,
-            config_setter=lambda x: experiment.config['model'].__setitem__('clusters', x),
-            function=lambda x: run_experiment(experiment, data, run)
-=======
-    i_run_range = list(range(experiment.config['mcmc']['runs']))
-    n_areas_range = experiment.config['model']['areas']
-    if type(n_areas_range) not in [tuple, list, set]:
-        assert isinstance(n_areas_range, int)
-        n_areas_range = [n_areas_range]
-
-    def runner(i_run, n_areas):
+    def runner(i_run, n_clusters):
         run_experiment(
             experiment=experiment,
             data=data,
             i_run=i_run,
-            custom_settings={'model': {'areas': n_areas}}
->>>>>>> 99346877
+            custom_settings={'model': {'clusters': n_clusters}}
         )
 
     for i in i_run_range:
-        for k in n_areas_range:
+        for k in n_clusters_range:
             runner(i, k)
 
     # if processes <= 1:
-    #     map(runner, product(i_run_range, n_areas_range))
+    #     map(runner, product(i_run_range, n_clusters_range))
     # else:
     #     pool = multiprocessing.Pool(processes=processes)
-    #     pool.map(runner, product(i_run_range, n_areas_range))
+    #     pool.map(runner, product(i_run_range, n_clusters_range))
 
 
 def iterate_over_parameter(values, config_setter, function, print_message=None):
