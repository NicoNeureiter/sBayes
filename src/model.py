--- conflicted
+++ resolved
@@ -21,7 +21,7 @@
     """Compute the maximum log-likelihood of a binomial distribution.
 
     Args:
-        features (np.ndarray): n*m array containing m features of n samples.
+        features (np.array): n*m array containing m features of n samples.
 
     Returns:
 
@@ -125,18 +125,13 @@
 
 # Nico
 # Empirische durschnitteliche Varianz um Gausssche Verteilung zu definieren
-<<<<<<< HEAD
-def compute_geo_likelihood(zone: np.ndarray, network: dict, std: np.ndarray):
-=======
-# 0.1 weg
-def compute_geo_likelihood(zone: np.array, network: dict):
->>>>>>> 38dcb1a9
+def compute_geo_likelihood(zone: np.array, network: dict, std: np.array):
     """
 
     Args:
         zone (np.array): boolean array representing the current zone
         network (dict): network containing the graph, location,...
-        std (np.ndarray): Standard deviation of the gaussian distribution
+        std (np.array): Standard deviation of the gaussian distribution
 
     Returns:
         float: geographical likelihood
